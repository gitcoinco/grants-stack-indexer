import "dotenv/config";
import { parseArgs } from "node:util";
import { ToBlock } from "chainsauce";
import { z } from "zod";
import path from "node:path";
import abis from "./indexer/abis/index.js";
import { Address, Hex } from "./types.js";
import os from "node:os";

type ChainId = number;
type CoingeckoSupportedChainId =
  | 1
  | 10
  | 250
  | 42161
  | 43114
  | 713715
  | 1329
  | 42
  | 42220;

<<<<<<< HEAD
const CHAIN_DATA_VERSION = "71";
=======
const CHAIN_DATA_VERSION = "70";
>>>>>>> d858ffcf

export type Token = {
  code: string;
  address: string;
  decimals: number;
  priceSource: { chainId: CoingeckoSupportedChainId; address: string };
  voteAmountCap?: bigint;
};

export type Subscription = {
  address: Hex;
  contractName: keyof typeof abis;
  fromBlock?: number;
  eventsRenames?: Record<string, string>;
};

export type Chain = {
  rpc: string;
  name: string;
  id: ChainId;
  pricesFromTimestamp: number;
  tokens: Token[];
  subscriptions: Subscription[];
  maxGetLogsRange?: number;
};

const rpcUrl = z.string().url();

const CHAINS: Chain[] = [
  {
    id: 1,
    name: "mainnet",
    rpc: rpcUrl
      .default("https://mainnet.infura.io/v3/")
      .parse(process.env.MAINNET_RPC_URL),
    pricesFromTimestamp: Date.UTC(2022, 11, 1, 0, 0, 0),
    tokens: [
      {
        code: "USDC",
        address: "0xA0b86991c6218b36c1d19D4a2e9Eb0cE3606eB48",
        decimals: 6,
        priceSource: {
          chainId: 1,
          address: "0xA0b86991c6218b36c1d19D4a2e9Eb0cE3606eB48",
        },
      },
      {
        code: "DAI",
        address: "0x6B175474E89094C44Da98b954EedeAC495271d0F",
        decimals: 18,
        priceSource: {
          chainId: 1,
          address: "0x6B175474E89094C44Da98b954EedeAC495271d0F",
        },
      },
      {
        code: "ETH",
        address: "0x0000000000000000000000000000000000000000",
        decimals: 18,
        priceSource: {
          chainId: 1,
          address: "0x0000000000000000000000000000000000000000",
        },
      },
      {
        code: "ETH",
        address: "0xEeeeeEeeeEeEeeEeEeEeeEEEeeeeEeeeeeeeEEeE",
        decimals: 18,
        priceSource: {
          chainId: 1,
          address: "0x0000000000000000000000000000000000000000",
        },
      },
    ],
    subscriptions: [
      {
        contractName: "AlloV1/ProjectRegistry/V2",
        address: "0x03506eD3f57892C85DB20C36846e9c808aFe9ef4",
      },
      {
        contractName: "AlloV1/RoundFactory/V2",
        address: "0x9Cb7f434aD3250d1656854A9eC7A71EceC6eE1EF",
        fromBlock: 16994474,
      },
      {
        contractName: "AlloV1/QuadraticFundingVotingStrategyFactory/V2",
        address: "0x4a850F463D1C4842937c5Bc9540dBc803D744c9F",
        fromBlock: 16994526,
      },
      {
        contractName: "AlloV1/MerklePayoutStrategyFactory/V2",
        address: "0x8F8d78f119Aa722453d33d6881f4D400D67D054F",
        fromBlock: 16994526,
      },
      {
        contractName: "AlloV1/DirectPayoutStrategyFactory/V2",
        address: "0xd07D54b0231088Ca9BF7DA6291c911B885cBC140",
        fromBlock: 16994526,
      },
      {
        contractName: "AlloV1/ProgramFactory/V1",
        address: "0x56296242CA408bA36393f3981879fF9692F193cC",
        fromBlock: 16994451,
      },
      // Allo V2
      {
        contractName: "AlloV2/Registry/V1",
        address: "0x4AAcca72145e1dF2aeC137E1f3C5E3D75DB8b5f3",
        fromBlock: 18486688,
      },
      {
        contractName: "AlloV2/Allo/V1",
        address: "0x1133eA7Af70876e64665ecD07C0A0476d09465a1",
        fromBlock: 18486975,
      },
    ],
  },
  {
    id: 10,
    name: "optimism",
    rpc: rpcUrl
      .default("https://optimism-rpc.publicnode.com")
      .parse(process.env.OPTIMISM_RPC_URL),
    pricesFromTimestamp: Date.UTC(2022, 11, 1, 0, 0, 0),
    tokens: [
      {
        code: "USDC",
        address: "0x7F5c764cBc14f9669B88837ca1490cCa17c31607",
        decimals: 6,
        priceSource: {
          chainId: 10,
          address: "0x7F5c764cBc14f9669B88837ca1490cCa17c31607",
        },
      },
      {
        code: "DAI",
        address: "0xDA10009cBd5D07dd0CeCc66161FC93D7c9000da1",
        decimals: 18,
        priceSource: {
          chainId: 10,
          address: "0xDA10009cBd5D07dd0CeCc66161FC93D7c9000da1",
        },
      },
      {
        code: "USDGLO",
        address: "0x4f604735c1cf31399c6e711d5962b2b3e0225ad3",
        decimals: 18,
        priceSource: {
          chainId: 10,
          address: "0x4f604735c1cf31399c6e711d5962b2b3e0225ad3",
        },
      },
      {
        code: "GIST",
        address: "0x93a5347036f69bc6f37ed2b59cbcdda927719217",
        decimals: 18,
        voteAmountCap: BigInt(10e18),
        priceSource: {
          chainId: 10,
          address: "0xDA10009cBd5D07dd0CeCc66161FC93D7c9000da1",
        },
      },
      {
        code: "ETH",
        address: "0x0000000000000000000000000000000000000000",
        decimals: 18,
        priceSource: {
          chainId: 10,
          address: "0x0000000000000000000000000000000000000000",
        },
      },
      {
        code: "ETH",
        address: "0xEeeeeEeeeEeEeeEeEeEeeEEEeeeeEeeeeeeeEEeE",
        decimals: 18,
        priceSource: {
          chainId: 10,
          address: "0x0000000000000000000000000000000000000000",
        },
      },
      {
        code: "OP",
        address: "0x4200000000000000000000000000000000000042",
        decimals: 18,
        priceSource: {
          chainId: 10,
          address: "0x4200000000000000000000000000000000000042",
        },
      },
    ],
    subscriptions: [
      {
        contractName: "AlloV1/ProjectRegistry/V2",
        address: "0x8e1bD5Da87C14dd8e08F7ecc2aBf9D1d558ea174",
      },
      {
        contractName: "AlloV1/RoundFactory/V2",
        address: "0x04E753cFB8c8D1D7f776f7d7A033740961b6AEC2",
        fromBlock: 87169287,
      },
      {
        contractName: "AlloV1/QuadraticFundingVotingStrategyFactory/V2",
        address: "0x838C5e10dcc1e54d62761d994722367BA167AC22",
        fromBlock: 87168143,
      },
      {
        contractName: "AlloV1/MerklePayoutStrategyFactory/V2",
        address: "0xB5365543cdDa2C795AD104F4cB784EF3DB1CD383",
        fromBlock: 87168143,
      },
      {
        contractName: "AlloV1/DirectPayoutStrategyFactory/V2",
        address: "0x2Bb670C3ffC763b691062d671b386E51Cf1840f0",
        fromBlock: 87168143,
      },
      {
        contractName: "AlloV1/ProgramFactory/V1",
        address: "0xd5Fb00093Ebd30011d932cB69bb6313c550aB05f",
        fromBlock: 87162429,
      },
      // Allo V2
      {
        contractName: "AlloV2/Registry/V1",
        address: "0x4AAcca72145e1dF2aeC137E1f3C5E3D75DB8b5f3",
        fromBlock: 111678968,
      },
      {
        contractName: "AlloV2/Allo/V1",
        address: "0x1133eA7Af70876e64665ecD07C0A0476d09465a1",
        fromBlock: 111680064,
      },
    ],
  },
  {
    id: 11155111,
    name: "sepolia",
    rpc: rpcUrl
      .default("https://ethereum-sepolia.publicnode.com")
      .parse(process.env.SEPOLIA_RPC_URL),
    pricesFromTimestamp: Date.UTC(2023, 11, 1, 0, 0, 0),
    tokens: [
      {
        code: "DAI",
        address: "0x8db0F9eE54753B91ec1d81Bf68074Be82ED30fEb",
        decimals: 18,
        priceSource: {
          chainId: 1,
          address: "0x6B175474E89094C44Da98b954EedeAC495271d0F",
        },
      },
      {
        code: "DAI",
        address: "0xa9dd7983B57E1865024d27110bAB098B66087e8F",
        decimals: 18,
        priceSource: {
          chainId: 1,
          address: "0x6B175474E89094C44Da98b954EedeAC495271d0F",
        },
      },
      {
        code: "ETH",
        address: "0x0000000000000000000000000000000000000000",
        decimals: 18,
        priceSource: {
          chainId: 1,
          address: "0x0000000000000000000000000000000000000000",
        },
      },
      {
        code: "ETH",
        address: "0xEeeeeEeeeEeEeeEeEeEeeEEEeeeeEeeeeeeeEEeE",
        decimals: 18,
        priceSource: {
          chainId: 1,
          address: "0x0000000000000000000000000000000000000000",
        },
      },
      {
        code: "USDC",
        address: "0x78e0D07C4A08adFfe610113310163b40E7e47e81",
        decimals: 6,
        priceSource: {
          chainId: 1,
          address: "0xa0b86991c6218b36c1d19d4a2e9eb0ce3606eb48",
        },
      },
    ],
    subscriptions: [
      {
        address: "0x2420EABfA2C0e6f77E435B0B7615c848bF4963AF",
        contractName: "AlloV1/ProjectRegistry/V2",
        fromBlock: 4738892,
      },
      {
        address: "0xF1d4F5f21746bCD75fD71eB18992443f4F0edb6f",
        contractName: "AlloV1/RoundFactory/V2",
        fromBlock: 4738000,
      },
      {
        address: "0xf5D111B57de221774866AC32c4435841F5c141D5",
        contractName: "AlloV1/QuadraticFundingVotingStrategyFactory/V2",
        fromBlock: 4738000,
      },
      {
        contractName: "AlloV1/MerklePayoutStrategyFactory/V2",
        address: "0xB5CF3fFD3BDfC6A124aa9dD96fE14118Ed8083e5",
        fromBlock: 4738000,
      },
      {
        contractName: "AlloV1/DirectPayoutStrategyFactory/V2",
        address: "0xC2B0d8dAdB88100d8509534BB8B5778d1901037d",
        fromBlock: 4738000,
      },
      {
        contractName: "AlloV1/ProgramFactory/V1",
        address: "0x79Ba35cb31620db1b5b101A9A13A1b0A82B5BC9e",
        fromBlock: 4738000,
      },
      // Allo V2
      {
        address: "0x4aacca72145e1df2aec137e1f3c5e3d75db8b5f3",
        contractName: "AlloV2/Registry/V1",
        fromBlock: 4617051,
      },
      {
        contractName: "AlloV2/Allo/V1",
        address: "0x1133eA7Af70876e64665ecD07C0A0476d09465a1",
        fromBlock: 4617314,
      },
      // Allo V1 -> V2 Migration
      {
        contractName: "AlloV2/AlloV1ToV2ProfileMigration",
        address: "0xCd5AbD09ee34BA604795F7f69413caf20ee0Ab60",
        fromBlock: 5100681,
      },
    ],
  },
  {
    id: 250,
    name: "fantom",
    rpc: rpcUrl
      .default("https://rpcapi.fantom.network")
      .parse(process.env.FANTOM_RPC_URL),
    pricesFromTimestamp: Date.UTC(2022, 11, 1, 0, 0, 0),
    tokens: [
      {
        code: "USDC",
        address: "0x04068DA6C83AFCFA0e13ba15A6696662335D5B75",
        decimals: 6,
        priceSource: {
          chainId: 250,
          address: "0x04068DA6C83AFCFA0e13ba15A6696662335D5B75",
        },
      },
      {
        code: "DAI",
        address: "0x8D11eC38a3EB5E956B052f67Da8Bdc9bef8Abf3E",
        decimals: 18,
        priceSource: {
          chainId: 250,
          address: "0x8D11eC38a3EB5E956B052f67Da8Bdc9bef8Abf3E",
        },
      },
      {
        code: "FTM",
        address: "0x0000000000000000000000000000000000000000",
        decimals: 18,
        priceSource: {
          chainId: 250,
          address: "0x0000000000000000000000000000000000000000",
        },
      },
      {
        code: "FTM",
        address: "0xEeeeeEeeeEeEeeEeEeEeeEEEeeeeEeeeeeeeEEeE",
        decimals: 18,
        priceSource: {
          chainId: 1,
          address: "0x0000000000000000000000000000000000000000",
        },
      },
      {
        code: "GcV",
        address: "0x83791638da5EB2fAa432aff1c65fbA47c5D29510",
        decimals: 18,
        voteAmountCap: BigInt(10e18),
        priceSource: {
          chainId: 250,
          address: "0x8D11eC38a3EB5E956B052f67Da8Bdc9bef8Abf3E",
        },
      },
    ],
    subscriptions: [
      {
        contractName: "AlloV1/ProjectRegistry/V2",
        address: "0x8e1bD5Da87C14dd8e08F7ecc2aBf9D1d558ea174",
        fromBlock: 65169115,
      },
      {
        contractName: "AlloV1/RoundFactory/V2",
        address: "0xfb08d1fD3a7c693677eB096E722ABf4Ae63B0B95",
        fromBlock: 66509340,
      },
      {
        contractName: "AlloV1/QuadraticFundingVotingStrategyFactory/V2",
        address: "0x534d2AAc03dCd0Cb3905B591BAf04C14A95426AB",
        fromBlock: 66509340,
      },
      {
        contractName: "AlloV1/MerklePayoutStrategyFactory/V2",
        address: "0xFA1D9FF7F885757fc20Fdd9D78B72F88B00Cff77",
        fromBlock: 66509340,
      },
      {
        contractName: "AlloV1/DirectPayoutStrategyFactory/V2",
        address: "0x9B1Ee60B539a3761E328a621A3d980EE9385679a",
        fromBlock: 66509340,
      },
      {
        contractName: "AlloV1/ProgramFactory/V1",
        address: "0x4d1f64c7920262c8F78e989C9E7Bf48b7eC02Eb5",
        fromBlock: 65169115,
      },
      // Allo V2
      {
        address: "0x4aacca72145e1df2aec137e1f3c5e3d75db8b5f3",
        contractName: "AlloV2/Registry/V1",
        fromBlock: 77624278,
      },
      {
        contractName: "AlloV2/Allo/V1",
        address: "0x1133eA7Af70876e64665ecD07C0A0476d09465a1",
        fromBlock: 77624963,
      },
    ],
  },
  {
    id: 58008,
    name: "pgn-testnet",
    rpc: rpcUrl
      .default("https://sepolia.publicgoods.network")
      .parse(process.env.PGN_TESTNET_RPC_URL),
    pricesFromTimestamp: Date.UTC(2023, 5, 2, 0, 0, 0),
    tokens: [
      {
        code: "ETH",
        address: "0x0000000000000000000000000000000000000000",
        decimals: 18,
        priceSource: {
          chainId: 1,
          address: "0x0000000000000000000000000000000000000000",
        },
      },
      {
        code: "ETH",
        address: "0xEeeeeEeeeEeEeeEeEeEeeEEEeeeeEeeeeeeeEEeE",
        decimals: 18,
        priceSource: {
          chainId: 1,
          address: "0x0000000000000000000000000000000000000000",
        },
      },
      {
        code: "DAI",
        address: "0x5fbdb2315678afecb367f032d93f642f64180aa3",
        decimals: 18,
        priceSource: {
          chainId: 1,
          address: "0x6B175474E89094C44Da98b954EedeAC495271d0F",
        },
      },
    ],
    subscriptions: [
      {
        contractName: "AlloV1/ProjectRegistry/V2",
        address: "0x6294bed5B884Ae18bf737793Ef9415069Bf4bc11",
      },
      {
        contractName: "AlloV1/RoundFactory/V2",
        address: "0x0479b9DA9f287539FEBd597350B1eBaEBF7479ac",
        fromBlock: 0,
      },
      {
        contractName: "AlloV1/QuadraticFundingVotingStrategyFactory/V2",
        address: "0xE8027a807Bb85e57da4B7A5ecE65b0aBDf231ce8",
        fromBlock: 0,
      },
    ],
  },
  {
    id: 424,
    name: "pgn-mainnet",
    rpc: rpcUrl
      .default("https://rpc.publicgoods.network")
      .parse(process.env.PGN_RPC_URL),
    pricesFromTimestamp: Date.UTC(2023, 5, 2, 0, 0, 0),
    tokens: [
      {
        code: "ETH",
        address: "0x0000000000000000000000000000000000000000",
        decimals: 18,
        priceSource: {
          chainId: 1,
          address: "0x0000000000000000000000000000000000000000",
        },
      },
      {
        code: "ETH",
        address: "0xEeeeeEeeeEeEeeEeEeEeeEEEeeeeEeeeeeeeEEeE",
        decimals: 18,
        priceSource: {
          chainId: 1,
          address: "0x0000000000000000000000000000000000000000",
        },
      },
      {
        code: "GTC",
        address: "0x7c6b91D9Be155A6Db01f749217d76fF02A7227F2",
        decimals: 18,
        priceSource: {
          chainId: 1,
          address: "0xde30da39c46104798bb5aa3fe8b9e0e1f348163f",
        },
      },
      {
        code: "DAI",
        address: "0x6C121674ba6736644A7e73A8741407fE8a5eE5BA",
        decimals: 18,
        priceSource: {
          chainId: 1,
          address: "0x6B175474E89094C44Da98b954EedeAC495271d0F",
        },
      },
    ],
    subscriptions: [
      {
        contractName: "AlloV1/ProjectRegistry/V2",
        address: "0xDF9BF58Aa1A1B73F0e214d79C652a7dd37a6074e",
        fromBlock: 31239,
      },
      {
        contractName: "AlloV1/RoundFactory/V2",
        address: "0x8AdFcF226dfb2fA73788Ad711C958Ba251369cb3",
        fromBlock: 31239,
      },
      {
        contractName: "AlloV1/QuadraticFundingVotingStrategyFactory/V2",
        address: "0x2AFA4bE0f2468347A2F086c2167630fb1E58b725",
        fromBlock: 31239,
      },
      {
        contractName: "AlloV1/MerklePayoutStrategyFactory/V2",
        address: "0x27efa1C90e097c980c669AB1a6e326AD4164f1Cb",
        fromBlock: 31239,
      },
      {
        contractName: "AlloV1/DirectPayoutStrategyFactory/V2",
        address: "0x0c33c9dEF7A3d9961b802C6C6402d306b7D48135",
        fromBlock: 31239,
      },
      {
        contractName: "AlloV1/ProgramFactory/V1",
        address: "0xd07D54b0231088Ca9BF7DA6291c911B885cBC140",
        fromBlock: 31239,
      },
    ],
  },
  {
    id: 42161,
    name: "arbitrum",
    rpc: rpcUrl
      .default("https://arb-mainnet.g.alchemy.com/v2/")
      .parse(process.env.ARBITRUM_RPC_URL),
    pricesFromTimestamp: Date.UTC(2023, 7, 1, 0, 0, 0),
    tokens: [
      {
        code: "USDC",
        address: "0xaf88d065e77c8cC2239327C5EDb3A432268e5831",
        decimals: 6,
        priceSource: {
          chainId: 42161,
          address: "0xaf88d065e77c8cC2239327C5EDb3A432268e5831",
        },
      },
      {
        code: "ARB",
        address: "0x912ce59144191c1204e64559fe8253a0e49e6548",
        decimals: 18,
        priceSource: {
          chainId: 42161,
          address: "0x912ce59144191c1204e64559fe8253a0e49e6548",
        },
      },
      {
        code: "USDGLO",
        address: "0x4f604735c1cf31399c6e711d5962b2b3e0225ad3",
        decimals: 18,
        priceSource: {
          chainId: 42161,
          address: "0x4f604735c1cf31399c6e711d5962b2b3e0225ad3",
        },
      },
      {
        code: "ETH",
        address: "0x0000000000000000000000000000000000000000",
        decimals: 18,
        priceSource: {
          chainId: 42161,
          address: "0x0000000000000000000000000000000000000000",
        },
      },
      {
        code: "ETH",
        address: "0xEeeeeEeeeEeEeeEeEeEeeEEEeeeeEeeeeeeeEEeE",
        decimals: 18,
        priceSource: {
          chainId: 42161,
          address: "0x0000000000000000000000000000000000000000",
        },
      },
      {
        code: "GTC",
        address: "0x7f9a7db853ca816b9a138aee3380ef34c437dee0",
        decimals: 18,
        priceSource: {
          chainId: 1,
          address: "0xde30da39c46104798bb5aa3fe8b9e0e1f348163f",
        },
      },
    ],
    subscriptions: [
      {
        contractName: "AlloV1/ProjectRegistry/V2",
        address: "0x73AB205af1476Dc22104A6B8b3d4c273B58C6E27",
        fromBlock: 123566896,
      },
      {
        contractName: "AlloV1/RoundFactory/V2",
        address: "0xF2a07728107B04266015E67b1468cA0a536956C8",
        fromBlock: 123566896,
      },
      {
        contractName: "AlloV1/QuadraticFundingVotingStrategyFactory/V2",
        address: "0xC3A195EEa198e74D67671732E1B8F8A23781D735",
        fromBlock: 123566896,
      },
      {
        contractName: "AlloV1/MerklePayoutStrategyFactory/V2",
        address: "0x04b194b14532070F5cc8D3A760c9a0957D85ad5B",
        fromBlock: 123566896,
      },
      {
        contractName: "AlloV1/DirectPayoutStrategyFactory/V2",
        address: "0xc1a26b0789C3E93b07713e90596Cad8d0442C826",
        fromBlock: 123566896,
      },
      {
        contractName: "AlloV1/ProgramFactory/V1",
        address: "0xDF9BF58Aa1A1B73F0e214d79C652a7dd37a6074e",
        fromBlock: 123566896,
      },
      // Allo V1 -> V2 Migration
      {
        contractName: "AlloV2/AlloV1ToV2ProfileMigration",
        address: "0x1bFda15Ad5FC82E74Da81F0B8DcA486b3Ad14c71",
        fromBlock: 191943906,
      },
      // Allo V2
      {
        address: "0x4aacca72145e1df2aec137e1f3c5e3d75db8b5f3",
        contractName: "AlloV2/Registry/V1",
        fromBlock: 146489425,
      },
      {
        contractName: "AlloV2/Allo/V1",
        address: "0x1133eA7Af70876e64665ecD07C0A0476d09465a1",
        fromBlock: 146498081,
      },
    ],
  },
  {
    id: 80001,
    name: "polygon-mumbai",
    rpc: rpcUrl
      .default("https://rpc-mumbai.maticvigil.com/")
      .parse(process.env.POLYGON_MUMBAI_RPC_URL),
    pricesFromTimestamp: Date.UTC(2023, 8, 19, 0, 0, 0),
    tokens: [
      {
        code: "MATIC",
        address: "0x0000000000000000000000000000000000000000",
        decimals: 18,
        priceSource: {
          chainId: 1,
          address: "0x7d1afa7b718fb893db30a3abc0cfc608aacfebb0",
        },
      },
      {
        code: "MATIC",
        address: "0xEeeeeEeeeEeEeeEeEeEeeEEEeeeeEeeeeeeeEEeE",
        decimals: 18,
        priceSource: {
          chainId: 1,
          address: "0x7d1afa7b718fb893db30a3abc0cfc608aacfebb0",
        },
      },
      {
        code: "USDC",
        address: "0x9999f7Fea5938fD3b1E26A12c3f2fb024e194f97",
        decimals: 6,
        priceSource: {
          chainId: 1,
          address: "0xa0b86991c6218b36c1d19d4a2e9eb0ce3606eb48",
        },
      },
    ],
    subscriptions: [
      {
        contractName: "AlloV1/ProjectRegistry/V2",
        address: "0x545B282A50EaeA01A619914d44105437036CbB36",
        fromBlock: 39793132,
      },
      {
        contractName: "AlloV1/RoundFactory/V2",
        address: "0xE1c5812e9831bc1d5BDcF50AAEc1a47C4508F3fA",
        fromBlock: 39793132,
      },
      {
        contractName: "AlloV1/QuadraticFundingVotingStrategyFactory/V2",
        address: "0xF7c101A95Ea4cBD5DA0Ab9827D7B2C9857440143",
        fromBlock: 39793132,
      },
      {
        contractName: "AlloV1/MerklePayoutStrategyFactory/V2",
        address: "0xc1a26b0789C3E93b07713e90596Cad8d0442C826",
        fromBlock: 39793132,
      },
      {
        contractName: "AlloV1/DirectPayoutStrategyFactory/V2",
        address: "0xD9B7Ce1F68A93dF783A8519ed52b74f5DcF5AFE1",
        fromBlock: 39793132,
      },
      {
        contractName: "AlloV1/ProgramFactory/V1",
        address: "0xDF9BF58Aa1A1B73F0e214d79C652a7dd37a6074e",
        fromBlock: 39793132,
      },
      // Allo V2
      {
        address: "0x4aacca72145e1df2aec137e1f3c5e3d75db8b5f3",
        contractName: "AlloV2/Registry/V1",
        fromBlock: 41939383,
      },
      {
        contractName: "AlloV2/Allo/V1",
        address: "0x1133eA7Af70876e64665ecD07C0A0476d09465a1",
        fromBlock: 41940805,
      },
    ],
  },
  {
    id: 137,
    name: "polygon",
    rpc: rpcUrl
      .default("https://polygon-rpc.com")
      .parse(process.env.POLYGON_RPC_URL),
    pricesFromTimestamp: Date.UTC(2023, 8, 19, 0, 0, 0),
    tokens: [
      {
        code: "MATIC",
        address: "0x0000000000000000000000000000000000000000",
        decimals: 18,
        priceSource: {
          chainId: 1,
          address: "0x7d1afa7b718fb893db30a3abc0cfc608aacfebb0",
        },
      },
      {
        code: "MATIC",
        address: "0xEeeeeEeeeEeEeeEeEeEeeEEEeeeeEeeeeeeeEEeE",
        decimals: 18,
        priceSource: {
          chainId: 1,
          address: "0x7d1afa7b718fb893db30a3abc0cfc608aacfebb0",
        },
      },
      {
        code: "USDC",
        address: "0x3c499c542cEF5E3811e1192ce70d8cC03d5c3359",
        decimals: 6,
        priceSource: {
          chainId: 1,
          address: "0xa0b86991c6218b36c1d19d4a2e9eb0ce3606eb48",
        },
      },
      {
        code: "DATA",
        address: "0x3a9A81d576d83FF21f26f325066054540720fC34",
        decimals: 18,
        priceSource: {
          chainId: 1,
          address: "0x8f693ca8d21b157107184d29d398a8d082b38b76",
        },
      },
      {
        code: "USDGLO",
        address: "0x4f604735c1cf31399c6e711d5962b2b3e0225ad3",
        decimals: 18,
        priceSource: {
          chainId: 10,
          address: "0x4f604735c1cf31399c6e711d5962b2b3e0225ad3",
        },
      },
    ],
    subscriptions: [
      {
        contractName: "AlloV1/ProjectRegistry/V2",
        address: "0x5C5E2D94b107C7691B08E43169fDe76EAAB6D48b",
        fromBlock: 47215935,
      },
      {
        contractName: "AlloV1/RoundFactory/V2",
        address: "0x5ab68dCdcA37A1C2b09c5218e28eB0d9cc3FEb03",
        fromBlock: 47215935,
      },
      {
        contractName: "AlloV1/QuadraticFundingVotingStrategyFactory/V2",
        address: "0xc1a26b0789C3E93b07713e90596Cad8d0442C826",
        fromBlock: 47215935,
      },
      {
        contractName: "AlloV1/MerklePayoutStrategyFactory/V2",
        address: "0xD0e19DBF9b896199F35Df255A1bf8dB3C787531c",
        fromBlock: 47215935,
      },
      {
        contractName: "AlloV1/DirectPayoutStrategyFactory/V2",
        address: "0xF2a07728107B04266015E67b1468cA0a536956C8",
        fromBlock: 47215935,
      },
      {
        contractName: "AlloV1/ProgramFactory/V1",
        address: "0xF7c101A95Ea4cBD5DA0Ab9827D7B2C9857440143",
        fromBlock: 47215935,
      },
      // Allo V2
      {
        address: "0x4aacca72145e1df2aec137e1f3c5e3d75db8b5f3",
        contractName: "AlloV2/Registry/V1",
        fromBlock: 49466006,
      },
      {
        contractName: "AlloV2/Allo/V1",
        address: "0x1133eA7Af70876e64665ecD07C0A0476d09465a1",
        fromBlock: 49467628,
      },
    ],
  },
  {
    id: 8453,
    name: "base",
    rpc: rpcUrl
      .default("https://mainnet.base.org/")
      .parse(process.env.BASE_RPC_URL),
    pricesFromTimestamp: Date.UTC(2023, 12, 1, 0, 0, 0),
    tokens: [
      {
        code: "USDC",
        address: "0x833589fCD6eDb6E08f4c7C32D4f71b54bdA02913",
        decimals: 6,
        priceSource: {
          chainId: 1,
          address: "0xA0b86991c6218b36c1d19D4a2e9Eb0cE3606eB48",
        },
      },
      {
        code: "ETH",
        address: "0x0000000000000000000000000000000000000000",
        decimals: 18,
        priceSource: {
          chainId: 1,
          address: "0x0000000000000000000000000000000000000000",
        },
      },
      {
        code: "ETH",
        address: "0xEeeeeEeeeEeEeeEeEeEeeEEEeeeeEeeeeeeeEEeE",
        decimals: 18,
        priceSource: {
          chainId: 1,
          address: "0x0000000000000000000000000000000000000000",
        },
      },
    ],
    subscriptions: [
      {
        address: "0xA78Daa89fE9C1eC66c5cB1c5833bC8C6Cb307918",
        contractName: "AlloV1/ProjectRegistry/V2",
        fromBlock: 7151900,
      },
      {
        address: "0xc7722909fEBf7880E15e67d563E2736D9Bb9c1Ab",
        contractName: "AlloV1/RoundFactory/V2",
        fromBlock: 7151900,
      },
      {
        address: "0xC3A195EEa198e74D67671732E1B8F8A23781D735",
        contractName: "AlloV1/QuadraticFundingVotingStrategyFactory/V2",
        fromBlock: 7151900,
      },
      {
        address: "0xF7c101A95Ea4cBD5DA0Ab9827D7B2C9857440143",
        contractName: "AlloV1/MerklePayoutStrategyFactory/V2",
        fromBlock: 7152110,
      },
      {
        address: "0x74c3665540FC8B92Dd06a7e56a51eCa038C18180",
        contractName: "AlloV1/DirectPayoutStrategyFactory/V2",
        fromBlock: 7151900,
      },
      {
        contractName: "AlloV1/ProgramFactory/V1",
        address: "0xDF9BF58Aa1A1B73F0e214d79C652a7dd37a6074e",
        fromBlock: 7151884,
      },
      // Allo V2
      {
        address: "0x4aacca72145e1df2aec137e1f3c5e3d75db8b5f3",
        contractName: "AlloV2/Registry/V1",
        fromBlock: 6083365,
      },
      {
        address: "0x1133eA7Af70876e64665ecD07C0A0476d09465a1",
        contractName: "AlloV2/Allo/V1",
        fromBlock: 6084909,
      },
    ],
  },
  {
    id: 324,
    name: "zksync-era-mainnet",
    rpc: rpcUrl
      .default("https://mainnet.era.zksync.io")
      .parse(process.env.ZKSYNC_RPC_URL),
    pricesFromTimestamp: Date.UTC(2023, 12, 1, 0, 0, 0),
    tokens: [
      {
        code: "ETH",
        address: "0x0000000000000000000000000000000000000000",
        decimals: 18,
        priceSource: {
          chainId: 1,
          address: "0x0000000000000000000000000000000000000000",
        },
      },
      {
        code: "ETH",
        address: "0xEeeeeEeeeEeEeeEeEeEeeEEEeeeeEeeeeeeeEEeE",
        decimals: 18,
        priceSource: {
          chainId: 1,
          address: "0x0000000000000000000000000000000000000000",
        },
      },
      {
        code: "USDC",
        address: "0x3355df6D4c9C3035724Fd0e3914dE96A5a83aaf4",
        decimals: 6,
        priceSource: {
          chainId: 1,
          address: "0xA0b86991c6218b36c1d19D4a2e9Eb0cE3606eB48",
        },
      },
      {
        code: "USDT",
        address: "0x493257fD37EDB34451f62EDf8D2a0C418852bA4C",
        decimals: 6,
        priceSource: {
          chainId: 1,
          address: "0xdAC17F958D2ee523a2206206994597C13D831ec7",
        },
      },
      {
        code: "DAI",
        address: "0x4B9eb6c0b6ea15176BBF62841C6B2A8a398cb656",
        decimals: 18,
        priceSource: {
          chainId: 1,
          address: "0x6B175474E89094C44Da98b954EedeAC495271d0F",
        },
      },
      {
        code: "LUSD",
        address: "0x503234F203fC7Eb888EEC8513210612a43Cf6115",
        decimals: 18,
        priceSource: {
          chainId: 1,
          address: "0x5f98805a4e8be255a32880fdec7f6728c6568ba0",
        },
      },
      {
        code: "MUTE",
        address: "0x0e97c7a0f8b2c9885c8ac9fc6136e829cbc21d42",
        decimals: 18,
        priceSource: {
          chainId: 1,
          address: "0xa49d7499271ae71cd8ab9ac515e6694c755d400c",
        },
      },
    ],
    subscriptions: [
      {
        address: "0xe6CCEe93c97E20644431647B306F48e278aFFdb9",
        contractName: "AlloV1/ProjectRegistry/V2",
        fromBlock: 20900000,
      },
      {
        address: "0xF3B5a0d59C6292BD0e4f8Cf735EEF52b98f428E6",
        contractName: "AlloV1/RoundFactory/V2",
        fromBlock: 20900000,
      },
      {
        address: "0x94cB638556d3991363102431d8cE9e839C734677",
        contractName: "AlloV1/QuadraticFundingVotingStrategyFactory/V2",
        fromBlock: 20900000,
      },
      {
        address: "0x41A8F19C6CB88C9Cc98d29Cb7A4015629910fFc0",
        contractName: "AlloV1/MerklePayoutStrategyFactory/V2",
        fromBlock: 20900000,
      },
      {
        address: "0x0ccdfCB7e5DB60AAE5667d1680B490F7830c49C8",
        contractName: "AlloV1/DirectPayoutStrategyFactory/V2",
        fromBlock: 20900000,
      },
      {
        contractName: "AlloV1/ProgramFactory/V1",
        address: "0x68a14AF71BFa0FE09fC937033f6Ea5153c0e75e4",
        fromBlock: 20907048,
      },
      {
        contractName: "AlloV2/Registry/V1",
        address: "0xaa376Ef759c1f5A8b0B5a1e2FEC5C23f3bF30246",
        fromBlock: 31154341,
      },
      {
        contractName: "AlloV2/Allo/V1",
        address: "0x9D1D1BF2835935C291C0f5228c86d5C4e235A249",
        fromBlock: 31154408,
      },
    ],
  },
  {
    id: 300,
    name: "zksync-era-testnet",
    rpc: rpcUrl
      .default("https://sepolia.era.zksync.dev")
      .parse(process.env.ZKSYNC_TESTNET_RPC_URL),
    pricesFromTimestamp: Date.UTC(2023, 12, 1, 0, 0, 0),
    tokens: [
      {
        code: "ETH",
        address: "0x0000000000000000000000000000000000000000",
        decimals: 18,
        priceSource: {
          chainId: 1,
          address: "0x0000000000000000000000000000000000000000",
        },
      },
      {
        code: "ETH",
        address: "0xEeeeeEeeeEeEeeEeEeEeeEEEeeeeEeeeeeeeEEeE",
        decimals: 18,
        priceSource: {
          chainId: 1,
          address: "0x0000000000000000000000000000000000000000",
        },
      },
    ],
    subscriptions: [
      {
        contractName: "AlloV2/Registry/V1",
        address: "0xaa376Ef759c1f5A8b0B5a1e2FEC5C23f3bF30246",
        fromBlock: 14412765,
      },
      {
        contractName: "AlloV2/Allo/V1",
        address: "0x9D1D1BF2835935C291C0f5228c86d5C4e235A249",
        fromBlock: 14412765,
      },
    ],
  },
  {
    id: 43114,
    name: "avalanche",
    rpc: rpcUrl
      .default("https://rpc.ankr.com/avalanche")
      .parse(process.env.AVALANCHE_RPC_URL),
    pricesFromTimestamp: Date.UTC(2023, 8, 19, 0, 0, 0),
    tokens: [
      {
        code: "AVAX",
        address: "0x0000000000000000000000000000000000000000",
        decimals: 18,
        priceSource: {
          chainId: 43114,
          address: "0x0000000000000000000000000000000000000000",
        },
      },
      {
        code: "AVAX",
        address: "0xEeeeeEeeeEeEeeEeEeEeeEEEeeeeEeeeeeeeEEeE",
        decimals: 18,
        priceSource: {
          chainId: 43114,
          address: "0x0000000000000000000000000000000000000000",
        },
      },
      {
        code: "USDC",
        address: "0xB97EF9Ef8734C71904D8002F8b6Bc66Dd9c48a6E",
        decimals: 6,
        priceSource: {
          chainId: 1,
          address: "0xa0b86991c6218b36c1d19d4a2e9eb0ce3606eb48",
        },
      },
    ],
    subscriptions: [
      {
        contractName: "AlloV1/ProjectRegistry/V2",
        address: "0xDF9BF58Aa1A1B73F0e214d79C652a7dd37a6074e",
        fromBlock: 34540051,
      },
      {
        contractName: "AlloV1/RoundFactory/V2",
        address: "0x8eC471f30cA797FD52F9D37A47Be2517a7BD6912",
        fromBlock: 34540051,
      },
      {
        contractName: "AlloV1/QuadraticFundingVotingStrategyFactory/V2",
        address: "0x2AFA4bE0f2468347A2F086c2167630fb1E58b725",
        fromBlock: 34540051,
      },
      {
        contractName: "AlloV1/MerklePayoutStrategyFactory/V2",
        address: "0x27efa1C90e097c980c669AB1a6e326AD4164f1Cb",
        fromBlock: 34540051,
      },
      {
        contractName: "AlloV1/DirectPayoutStrategyFactory/V2",
        address: "0x8AdFcF226dfb2fA73788Ad711C958Ba251369cb3",
        fromBlock: 34540051,
      },
      {
        contractName: "AlloV1/ProgramFactory/V1",
        address: "0xd07D54b0231088Ca9BF7DA6291c911B885cBC140",
        fromBlock: 34540051,
      },
      // Allo V2
      {
        address: "0x4aacca72145e1df2aec137e1f3c5e3d75db8b5f3",
        contractName: "AlloV2/Registry/V1",
        fromBlock: 34540051,
      },
      {
        contractName: "AlloV2/Allo/V1",
        address: "0x1133eA7Af70876e64665ecD07C0A0476d09465a1",
        fromBlock: 34540051,
      },
    ],
  },
  {
    id: 43113,
    name: "avalanche-fuji",
    rpc: rpcUrl
      .default("https://avalanche-fuji-c-chain.publicnode.com")
      .parse(process.env.AVALANCHE_FUJI_RPC_URL),
    pricesFromTimestamp: Date.UTC(2023, 8, 19, 0, 0, 0),
    tokens: [
      {
        code: "AVAX",
        address: "0x0000000000000000000000000000000000000000",
        decimals: 18,
        priceSource: {
          chainId: 43114,
          address: "0x0000000000000000000000000000000000000000",
        },
      },
      {
        code: "AVAX",
        address: "0xEeeeeEeeeEeEeeEeEeEeeEEEeeeeEeeeeeeeEEeE",
        decimals: 18,
        priceSource: {
          chainId: 43114,
          address: "0x0000000000000000000000000000000000000000",
        },
      },
      {
        code: "USDC",
        address: "0xB97EF9Ef8734C71904D8002F8b6Bc66Dd9c48a6E",
        decimals: 6,
        priceSource: {
          chainId: 1,
          address: "0xa0b86991c6218b36c1d19d4a2e9eb0ce3606eb48",
        },
      },
    ],
    subscriptions: [
      {
        contractName: "AlloV1/ProjectRegistry/V2",
        address: "0xDF9BF58Aa1A1B73F0e214d79C652a7dd37a6074e",
        fromBlock: 25380385,
      },
      {
        contractName: "AlloV1/RoundFactory/V2",
        address: "0x8eC471f30cA797FD52F9D37A47Be2517a7BD6912",
        fromBlock: 25380385,
      },
      {
        contractName: "AlloV1/QuadraticFundingVotingStrategyFactory/V2",
        address: "0x2AFA4bE0f2468347A2F086c2167630fb1E58b725",
        fromBlock: 25380385,
      },
      {
        contractName: "AlloV1/ProgramFactory/V1",
        address: "0x862D7F621409cF572f179367DdF1B7144AcE1c76",
        fromBlock: 25380385,
      },
      // Allo V2
      {
        address: "0x4aacca72145e1df2aec137e1f3c5e3d75db8b5f3",
        contractName: "AlloV2/Registry/V1",
        fromBlock: 25380385,
      },
      {
        contractName: "AlloV2/Allo/V1",
        address: "0x1133eA7Af70876e64665ecD07C0A0476d09465a1",
        fromBlock: 25380385,
      },
    ],
  },
  {
    id: 534351,
    name: "scroll-sepolia",
    rpc: rpcUrl
      .default("https://sepolia-rpc.scroll.io")
      .parse(process.env.SCROLL_SEPOLIA_RPC_URL),
    pricesFromTimestamp: Date.UTC(2024, 0, 1, 0, 0, 0),
    maxGetLogsRange: 2000,
    tokens: [
      {
        code: "ETH",
        address: "0x0000000000000000000000000000000000000000",
        decimals: 18,
        priceSource: {
          chainId: 1,
          address: "0x0000000000000000000000000000000000000000",
        },
      },
      {
        code: "ETH",
        address: "0xEeeeeEeeeEeEeeEeEeEeeEEEeeeeEeeeeeeeEEeE",
        decimals: 18,
        priceSource: {
          chainId: 1,
          address: "0x0000000000000000000000000000000000000000",
        },
      },
      {
        code: "MTK",
        address: "0xc2332031de487f430fae3290c05465d907785eda",
        decimals: 18,
        priceSource: {
          chainId: 1,
          address: "0x6B175474E89094C44Da98b954EedeAC495271d0F",
        },
      },
    ],
    subscriptions: [
      {
        contractName: "AlloV1/ProjectRegistry/V2",
        address: "0xA78Daa89fE9C1eC66c5cB1c5833bC8C6Cb307918",
        fromBlock: 2774478,
      },
      {
        contractName: "AlloV1/RoundFactory/V2",
        address: "0xF2a07728107B04266015E67b1468cA0a536956C8",
        fromBlock: 2774478,
      },
      {
        contractName: "AlloV1/QuadraticFundingVotingStrategyFactory/V2",
        address: "0x545B282A50EaeA01A619914d44105437036CbB36",
        fromBlock: 2774478,
      },
      {
        contractName: "AlloV1/ProgramFactory/V1",
        address: "0xd07D54b0231088Ca9BF7DA6291c911B885cBC140",
        fromBlock: 2774478,
      },
      // Allo V2 not deployed yet to scroll sepolia - was not on our list.
      // {
      //   address: "0x4aacca72145e1df2aec137e1f3c5e3d75db8b5f3",
      //   contractName: "AlloV2/Registry/V1",
      //   fromBlock: 2774478,
      // },
      // {
      //   contractName: "AlloV2/Allo/V1",
      //   address: "0x1133eA7Af70876e64665ecD07C0A0476d09465a1",
      //   fromBlock: 2774478,
      // },
    ],
  },
  {
    id: 534352,
    name: "scroll",
    rpc: rpcUrl
      .default("https://rpc.scroll.io")
      .parse(process.env.SCROLL_RPC_URL),
    pricesFromTimestamp: Date.UTC(2024, 0, 1, 0, 0, 0),
    tokens: [
      {
        code: "ETH",
        address: "0x0000000000000000000000000000000000000000",
        decimals: 18,
        priceSource: {
          chainId: 1,
          address: "0x0000000000000000000000000000000000000000",
        },
      },
      {
        code: "ETH",
        address: "0xEeeeeEeeeEeEeeEeEeEeeEEEeeeeEeeeeeeeEEeE",
        decimals: 18,
        priceSource: {
          chainId: 1,
          address: "0x0000000000000000000000000000000000000000",
        },
      },
      {
        code: "USDC",
        address: "0x06eFdBFf2a14a7c8E15944D1F4A48F9F95F663A4",
        decimals: 6,
        priceSource: {
          chainId: 1,
          address: "0xA0b86991c6218b36c1d19D4a2e9Eb0cE3606eB48",
        },
      },
    ],
    subscriptions: [
      {
        contractName: "AlloV1/ProjectRegistry/V2",
        address: "0xDF9BF58Aa1A1B73F0e214d79C652a7dd37a6074e",
        fromBlock: 2683205,
      },
      {
        contractName: "AlloV1/RoundFactory/V2",
        address: "0x29aAF7D4E83A778DAee08Fe04B0712c4C2989AD1",
        fromBlock: 2683205,
      },
      {
        contractName: "AlloV1/QuadraticFundingVotingStrategyFactory/V2",
        address: "0x5b55728e41154562ee80027C1247B13382692e5C",
        fromBlock: 2683205,
      },
      {
        contractName: "AlloV1/ProgramFactory/V1",
        address: "0x545B282A50EaeA01A619914d44105437036CbB36",
        fromBlock: 2683205,
      },
      {
        contractName: "AlloV1/DirectPayoutStrategyFactory/V2",
        address: "0xc7722909fEBf7880E15e67d563E2736D9Bb9c1Ab",
        fromBlock: 2683205,
      },
      {
        contractName: "AlloV1/MerklePayoutStrategyFactory/V2",
        address: "0x7ac74Be34b1A27E48a2525259719F877a57B2Aa4",
        fromBlock: 2683205,
      },
      {
        contractName: "AlloV1/QuadraticFundingVotingStrategyFactory/V2",
        address: "0x5b55728e41154562ee80027C1247B13382692e5C",
        fromBlock: 2683205,
      },
      // Allo V2
      {
        address: "0x4aacca72145e1df2aec137e1f3c5e3d75db8b5f3",
        contractName: "AlloV2/Registry/V1",
        fromBlock: 2683205,
      },
      {
        contractName: "AlloV2/Allo/V1",
        address: "0x1133eA7Af70876e64665ecD07C0A0476d09465a1",
        fromBlock: 2683205,
      },
    ],
  },
  {
    id: 713715,
    name: "sei-devnet",
    rpc: rpcUrl
      .default("https://evm-rpc-arctic-1.sei-apis.com")
      .parse(process.env.SEI_DEVNET_RPC_URL),
    pricesFromTimestamp: Date.UTC(2024, 0, 1, 0, 0, 0),
    tokens: [
      {
        code: "SEI",
        address: "0x0000000000000000000000000000000000000000",
        decimals: 18,
        priceSource: {
          chainId: 713715,
          address: "0x0000000000000000000000000000000000000000",
        },
      },
      {
        code: "SEI",
        address: "0xEeeeeEeeeEeEeeEeEeEeeEEEeeeeEeeeeeeeEEeE",
        decimals: 18,
        priceSource: {
          chainId: 713715,
          address: "0x0000000000000000000000000000000000000000",
        },
      },
      {
        code: "WSEI",
        address: "0x26841a0A5D958B128209F4ea9a1DD7E61558c330",
        decimals: 18,
        priceSource: {
          chainId: 713715,
          address: "0x26841a0A5D958B128209F4ea9a1DD7E61558c330",
        },
      },
    ],
    subscriptions: [
      // Allo V2
      {
        contractName: "AlloV2/Registry/V1",
        address: "0x4aacca72145e1df2aec137e1f3c5e3d75db8b5f3",
        fromBlock: 14660337,
      },
      {
        contractName: "AlloV2/Allo/V1",
        address: "0x1133eA7Af70876e64665ecD07C0A0476d09465a1",
        fromBlock: 14661917,
      },
    ],
  },
  {
    id: 1329,
    name: "sei-mainnet",
    rpc: rpcUrl
      .default("https://evm-rpc.sei-apis.com")
      .parse(process.env.SEI_MAINNET_RPC_URL),
    pricesFromTimestamp: Date.UTC(2024, 0, 1, 0, 0, 0),
    maxGetLogsRange: 10000,
    tokens: [
      {
        code: "SEI",
        address: "0x0000000000000000000000000000000000000000",
        decimals: 18,
        priceSource: {
          chainId: 1329,
          address: "0x0000000000000000000000000000000000000000",
        },
      },
      {
        code: "SEI",
        address: "0xEeeeeEeeeEeEeeEeEeEeeEEEeeeeEeeeeeeeEEeE",
        decimals: 18,
        priceSource: {
          chainId: 1329,
          address: "0x0000000000000000000000000000000000000000",
        },
      },
    ],
    subscriptions: [
      // Allo V2
      {
        contractName: "AlloV2/Registry/V1",
        address: "0x4aacca72145e1df2aec137e1f3c5e3d75db8b5f3",
        fromBlock: 78000000,
      },
      {
        contractName: "AlloV2/Allo/V1",
        address: "0x1133eA7Af70876e64665ecD07C0A0476d09465a1",
        fromBlock: 78000000,
      },
    ],
  },
  {
    id: 42,
    name: "lukso-mainnet",
    rpc: rpcUrl
      .default("https://42.rpc.thirdweb.com")
      .parse(process.env.LUKSO_MAINNET_RPC_URL),
    pricesFromTimestamp: Date.UTC(2024, 0, 1, 0, 0, 0),
    tokens: [
      {
        code: "LYX",
        address: "0x0000000000000000000000000000000000000000",
        decimals: 18,
        priceSource: {
          chainId: 42,
          address: "0x0000000000000000000000000000000000000000",
        },
      },
      {
        code: "LYX",
        address: "0xEeeeeEeeeEeEeeEeEeEeeEEEeeeeEeeeeeeeEEeE",
        decimals: 18,
        priceSource: {
          chainId: 42,
          address: "0x0000000000000000000000000000000000000000",
        },
      },
      {
        address: "0x2db41674f2b882889e5e1bd09a3f3613952bc472",
        code: "WLYX",
        decimals: 18,
        priceSource: {
          chainId: 42,
          address: "0x2db41674f2b882889e5e1bd09a3f3613952bc472",
        },
      },
    ],
    subscriptions: [
      // Allo V2
      {
        contractName: "AlloV2/Registry/V1",
        address: "0x4aacca72145e1df2aec137e1f3c5e3d75db8b5f3",
        fromBlock: 2400000,
      },
      {
        contractName: "AlloV2/Allo/V1",
        address: "0xB087535DB0df98fC4327136e897A5985E5Cfbd66",
        fromBlock: 2400000,
      },
    ],
  },
  {
    id: 4201,
    name: "lukso-testnet",
    rpc: rpcUrl
      .default("https://4201.rpc.thirdweb.com")
      .parse(process.env.LUKSO_TESTNET_RPC_URL),
    pricesFromTimestamp: Date.UTC(2024, 0, 1, 0, 0, 0),
    tokens: [
      {
        code: "LYX",
        address: "0x0000000000000000000000000000000000000000",
        decimals: 18,
        priceSource: {
          chainId: 42,
          address: "0x0000000000000000000000000000000000000000",
        },
      },
      {
        code: "LYX",
        address: "0xEeeeeEeeeEeEeeEeEeEeeEEEeeeeEeeeeeeeEEeE",
        decimals: 18,
        priceSource: {
          chainId: 42,
          address: "0x0000000000000000000000000000000000000000",
        },
      },
    ],
    subscriptions: [
      // Allo V2
      {
        contractName: "AlloV2/Registry/V1",
        address: "0x4aacca72145e1df2aec137e1f3c5e3d75db8b5f3",
        fromBlock: 2500000,
      },
      {
        contractName: "AlloV2/Allo/V1",
        address: "0x1133eA7Af70876e64665ecD07C0A0476d09465a1",
        fromBlock: 2500000,
      },
    ],
  },
  {
    id: 42220,
    name: "celo-mainnet",
    rpc: rpcUrl
      .default("https://forno.celo.org")
      .parse(process.env.CELO_MAINNET_RPC_URL),
    pricesFromTimestamp: Date.UTC(2024, 0, 1, 0, 0, 0),
    tokens: [
      {
        code: "CELO",
        address: "0x0000000000000000000000000000000000000000",
        decimals: 18,
        priceSource: {
          chainId: 42220,
          address: "0x0000000000000000000000000000000000000000",
        },
      },
      {
        code: "CELO",
        address: "0xEeeeeEeeeEeEeeEeEeEeeEEEeeeeEeeeeeeeEEeE",
        decimals: 18,
        priceSource: {
          chainId: 42220,
          address: "0x0000000000000000000000000000000000000000",
        },
      },
      {
        code: "CUSD",
        address: "0x765de816845861e75a25fca122bb6898b8b1282a",
        decimals: 18,
        priceSource: {
          chainId: 42220,
          address: "0x765de816845861e75a25fca122bb6898b8b1282a",
        },
      },
    ],
    subscriptions: [
      // Allo V2
      {
        contractName: "AlloV2/Registry/V1",
        address: "0x4aacca72145e1df2aec137e1f3c5e3d75db8b5f3",
        fromBlock: 22257475,
      },
      {
        contractName: "AlloV2/Allo/V1",
        address: "0x1133eA7Af70876e64665ecD07C0A0476d09465a1",
        fromBlock: 22258079,
      },
    ],
  },
  {
    id: 44787,
    name: "celo-testnet",
    rpc: rpcUrl
      .default("https://alfajores-forno.celo-testnet.org")
      .parse(process.env.CELO_TESTNET_RPC_URL),
    pricesFromTimestamp: Date.UTC(2024, 0, 1, 0, 0, 0),
    tokens: [
      {
        code: "CELO",
        address: "0x0000000000000000000000000000000000000000",
        decimals: 18,
        priceSource: {
          chainId: 42220,
          address: "0x0000000000000000000000000000000000000000",
        },
      },
      {
        code: "CELO",
        address: "0xEeeeeEeeeEeEeeEeEeEeeEEEeeeeEeeeeeeeEEeE",
        decimals: 18,
        priceSource: {
          chainId: 42220,
          address: "0x0000000000000000000000000000000000000000",
        },
      },
    ],
    subscriptions: [
      // Allo V2
      {
        contractName: "AlloV2/Registry/V1",
        address: "0x4aacca72145e1df2aec137e1f3c5e3d75db8b5f3",
        fromBlock: 23061115,
      },
      {
        contractName: "AlloV2/Allo/V1",
        address: "0x1133eA7Af70876e64665ecD07C0A0476d09465a1",
        fromBlock: 23061115,
      },
    ],
  },
];

export const getDecimalsForToken = (
  chainId: ChainId,
  tokenAddress: string
): number => {
  const chain = CHAINS.find((c) => c.id === chainId);
  if (chain === undefined) {
    throw new Error(`No such chain: ${chainId}`);
  }

  const token = chain.tokens.find(
    (t) => t.address.toLowerCase() === tokenAddress.toLowerCase()
  );
  if (token === undefined) {
    throw new Error(
      `No such token: ${tokenAddress} configured for chain ${chainId}`
    );
  }

  return token.decimals;
};

export const getChainConfigById = (chainId: ChainId): Chain => {
  const chain = CHAINS.find((c) => c.id === chainId);
  if (chain === undefined) {
    throw new Error(`Chain not configured: ${chainId}`);
  }
  return chain;
};

export const getTokenForChain = (
  chainId: ChainId,
  tokenAddress: Address
): Token | null => {
  const chain = getChainConfigById(chainId);

  const token = chain.tokens.find(
    (t) => t.address.toLowerCase() === tokenAddress.toLowerCase()
  );

  return token ?? null;
};

export type Config = {
  buildTag: string | null;
  storageDir: string;
  cacheDir: string | null;
  fromBlock: bigint | "latest";
  toBlock: ToBlock;
  passportScorerId: number;
  logLevel: "trace" | "debug" | "info" | "warn" | "error";
  httpServerWaitForSync: boolean;
  httpServerEnabled: boolean;
  indexerEnabled: boolean;
  ipfsGateway: string;
  coingeckoApiKey: string | null;
  coingeckoApiUrl: string;
  chains: Chain[];
  runOnce: boolean;
  apiHttpPort: number;
  sentryDsn: string | null;
  databaseUrl: string;
  readOnlyDatabaseUrl: string;
  databaseSchemaName: string;
  hostname: string;
  pinoPretty: boolean;
  deploymentEnvironment: "local" | "development" | "staging" | "production";
  enableResourceMonitor: boolean;
  dropDb: boolean;
  estimatesLinearQfWorkerPoolSize: number | null;
};

export function getConfig(): Config {
  const buildTag = z
    .union([z.string(), z.null()])
    .default(null)
    .parse(process.env.BUILD_TAG);

  const enableResourceMonitor = z
    .enum(["true", "false"])
    .transform((value) => value === "true")
    .parse(process.env.ENABLE_RESOURCE_MONITOR);

  const apiHttpPort = z.coerce.number().parse(process.env.PORT);

  const pinoPretty = z
    .enum(["true", "false"])
    .default("true")
    .transform((value) => value === "true")
    .parse(process.env.PINO_PRETTY);

  const deploymentEnvironment = z
    .union([
      z.literal("local"),
      z.literal("development"),
      z.literal("staging"),
      z.literal("production"),
    ])
    .parse(process.env.DEPLOYMENT_ENVIRONMENT);

  const passportScorerId = z.coerce
    .number()
    .parse(process.env.PASSPORT_SCORER_ID);

  const coingeckoApiKey = z
    .union([z.string(), z.null()])
    .default(null)
    .parse(process.env.COINGECKO_API_KEY);

  const coingeckoApiUrl =
    coingeckoApiKey === null
      ? "https://api.coingecko.com/api/v3"
      : "https://pro-api.coingecko.com/api/v3/";

  const storageDir = z
    .string()
    .default("./.var")
    .parse(process.env.STORAGE_DIR);

  const cacheDir = z
    .union([z.string(), z.null()])
    .default(path.join(storageDir, "cache"))
    .parse(process.env.CACHE_DIR);

  const { values: args } = parseArgs({
    options: {
      "to-block": {
        type: "string",
      },
      "from-block": {
        type: "string",
      },
      "drop-db": {
        type: "boolean",
      },
      "log-level": {
        type: "string",
      },
      "run-once": {
        type: "boolean",
      },
      "no-cache": {
        type: "boolean",
      },
      "http-wait-for-sync": {
        type: "string",
      },
      http: {
        type: "boolean",
      },
      indexer: {
        type: "boolean",
      },
    },
  });

  const chains = z
    .string()
    .or(z.literal("all"))
    .transform((value) => {
      if (value === "all") {
        return CHAINS;
      }

      return value.split(",").map((chainName) => {
        const c = CHAINS.find((chain) => chain.name === chainName);
        if (c === undefined) {
          throw new Error(`Chain ${chainName} not configured`);
        }
        return c;
      });
    })
    .parse(process.env.INDEXED_CHAINS);

  const toBlock = z
    .literal("latest")
    .or(z.coerce.bigint())
    .default("latest")
    .parse(args["to-block"]);

  const fromBlock = z
    .literal("latest")
    .or(z.coerce.bigint())
    .default(0n)
    .parse(args["from-block"]);

  const logLevel = z
    .union([
      z.literal("trace"),
      z.literal("debug"),
      z.literal("info"),
      z.literal("warn"),
      z.literal("error"),
    ])
    .default("info")
    .parse(args["log-level"] ?? process.env.LOG_LEVEL);

  const runOnce = z.boolean().default(false).parse(args["run-once"]);

  const ipfsGateway = z
    .string()
    .default("https://ipfs.io")
    .parse(process.env.IPFS_GATEWAY);

  const sentryDsn = z
    .union([z.string(), z.null()])
    .default(null)
    .parse(process.env.SENTRY_DSN);

  const databaseUrl = z.string().url().parse(process.env.DATABASE_URL);
  const readOnlyDatabaseUrl = z
    .string()
    .url()
    .default(databaseUrl)
    .parse(process.env.READ_ONLY_DATABASE_URL);

  const databaseSchemaName = `chain_data_${CHAIN_DATA_VERSION}`;

  const dropDb = z.boolean().default(false).parse(args["drop-db"]);

  const parseBoolean = z
    .boolean()
    .or(z.enum(["true", "false"]).transform((value) => value === "true"));

  const estimatesLinearQfWorkerPoolSize = z.coerce
    .number()
    .nullable()
    .default(null)
    .parse(process.env.ESTIMATES_LINEARQF_WORKER_POOL_SIZE);

  const httpServerWaitForSync = z
    .enum(["true", "false"])
    .default("true")
    .transform((value) => value === "true")
    .parse(args["http-wait-for-sync"] ?? process.env.HTTP_SERVER_WAIT_FOR_SYNC);

  const httpServerEnabled = parseBoolean
    .default(false)
    .parse(args["http"] ?? process.env.HTTP_ENABLED);

  const indexerEnabled = parseBoolean
    .default(false)
    .parse(args["indexer"] ?? process.env.INDEXER_ENABLED);

  return {
    buildTag: buildTag,
    sentryDsn,
    coingeckoApiUrl,
    coingeckoApiKey,
    storageDir,
    chains,
    toBlock,
    fromBlock,
    cacheDir,
    logLevel,
    runOnce,
    ipfsGateway,
    passportScorerId,
    apiHttpPort,
    pinoPretty,
    deploymentEnvironment,
    enableResourceMonitor,
    databaseUrl,
    readOnlyDatabaseUrl,
    dropDb,
    databaseSchemaName,
    httpServerWaitForSync,
    httpServerEnabled,
    indexerEnabled,
    hostname: os.hostname(),
    estimatesLinearQfWorkerPoolSize,
  };
}<|MERGE_RESOLUTION|>--- conflicted
+++ resolved
@@ -19,11 +19,7 @@
   | 42
   | 42220;
 
-<<<<<<< HEAD
 const CHAIN_DATA_VERSION = "71";
-=======
-const CHAIN_DATA_VERSION = "70";
->>>>>>> d858ffcf
 
 export type Token = {
   code: string;
