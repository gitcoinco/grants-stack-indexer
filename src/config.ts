import "dotenv/config";
import { parseArgs } from "node:util";
import { ToBlock } from "chainsauce";
import { z } from "zod";
import path from "node:path";
import abis from "./indexer/abis/index.js";
import { Hex } from "./types.js";
import os from "node:os";

type ChainId = number;
type CoingeckoSupportedChainId = 1 | 10 | 250 | 42161 | 43114;

export type Token = {
  code: string;
  address: string;
  decimals: number;
  priceSource: { chainId: CoingeckoSupportedChainId; address: string };
  voteAmountCap?: bigint;
};

export type Subscription = {
  address: Hex;
  contractName: keyof typeof abis;
  fromBlock?: number;
  eventsRenames?: Record<string, string>;
};

export type Chain = {
  rpc: string;
  name: string;
  id: ChainId;
  pricesFromTimestamp: number;
  tokens: Token[];
  subscriptions: Subscription[];
  maxGetLogsRange?: number;
};

const rpcUrl = z.string().url();

const CHAINS: Chain[] = [
  {
    id: 5,
    name: "goerli",
    rpc: rpcUrl
      .default("https://rpc.ankr.com/eth_goerli")
      .parse(process.env.GOERLI_RPC_URL),
    pricesFromTimestamp: Date.UTC(2023, 11, 1, 0, 0, 0),
    tokens: [
      {
        code: "ETH",
        address: "0x0000000000000000000000000000000000000000",
        decimals: 18,
        priceSource: {
          chainId: 1,
          address: "0x0000000000000000000000000000000000000000",
        },
      },
    ],
    subscriptions: [
      {
        contractName: "AlloV2/Registry/V1",
        address: "0x4AAcca72145e1dF2aeC137E1f3C5E3D75DB8b5f3",
        fromBlock: 9975287,
      },
      {
        contractName: "AlloV1/ProgramFactory/V1",
        address: "0x2562e3035905e62723fe85467bA4c9314df7A5e4",
        fromBlock: 9602226,
      },
      {
        contractName: "AlloV2/Allo/V1",
        address: "0x1133eA7Af70876e64665ecD07C0A0476d09465a1",
        fromBlock: 9975490,
      },
    ],
  },
  {
    id: 1,
    name: "mainnet",
    rpc: rpcUrl
      .default("https://mainnet.infura.io/v3/")
      .parse(process.env.MAINNET_RPC_URL),
    pricesFromTimestamp: Date.UTC(2022, 11, 1, 0, 0, 0),
    tokens: [
      {
        code: "USDC",
        address: "0xA0b86991c6218b36c1d19D4a2e9Eb0cE3606eB48",
        decimals: 6,
        priceSource: {
          chainId: 1,
          address: "0xA0b86991c6218b36c1d19D4a2e9Eb0cE3606eB48",
        },
      },
      {
        code: "DAI",
        address: "0x6B175474E89094C44Da98b954EedeAC495271d0F",
        decimals: 18,
        priceSource: {
          chainId: 1,
          address: "0x6B175474E89094C44Da98b954EedeAC495271d0F",
        },
      },
      {
        code: "ETH",
        address: "0x0000000000000000000000000000000000000000",
        decimals: 18,
        priceSource: {
          chainId: 1,
          address: "0x0000000000000000000000000000000000000000",
        },
      },
    ],
    subscriptions: [
      {
        contractName: "AlloV1/ProjectRegistry/V2",
        address: "0x03506eD3f57892C85DB20C36846e9c808aFe9ef4",
      },
      {
        contractName: "AlloV1/RoundFactory/V2",
        address: "0x9Cb7f434aD3250d1656854A9eC7A71EceC6eE1EF",
        fromBlock: 16994474,
      },
      {
        contractName: "AlloV1/QuadraticFundingVotingStrategyFactory/V2",
        address: "0x4a850F463D1C4842937c5Bc9540dBc803D744c9F",
        fromBlock: 16994526,
      },
      {
        contractName: "AlloV1/ProgramFactory/V1",
        address: "0x56296242CA408bA36393f3981879fF9692F193cC",
        fromBlock: 16994451,
      },
    ],
  },
  {
    id: 10,
    name: "optimism",
    rpc: rpcUrl
      .default("https://opt-mainnet.g.alchemy.com/v2/")
      .parse(process.env.OPTIMISM_RPC_URL),
    pricesFromTimestamp: Date.UTC(2022, 11, 1, 0, 0, 0),
    tokens: [
      {
        code: "USDC",
        address: "0x7F5c764cBc14f9669B88837ca1490cCa17c31607",
        decimals: 6,
        priceSource: {
          chainId: 10,
          address: "0x7F5c764cBc14f9669B88837ca1490cCa17c31607",
        },
      },
      {
        code: "DAI",
        address: "0xDA10009cBd5D07dd0CeCc66161FC93D7c9000da1",
        decimals: 18,
        priceSource: {
          chainId: 10,
          address: "0xDA10009cBd5D07dd0CeCc66161FC93D7c9000da1",
        },
      },
      {
        code: "GIST",
        address: "0x93a5347036f69bc6f37ed2b59cbcdda927719217",
        decimals: 18,
        voteAmountCap: BigInt(10e18),
        priceSource: {
          chainId: 10,
          address: "0xDA10009cBd5D07dd0CeCc66161FC93D7c9000da1",
        },
      },
      {
        code: "ETH",
        address: "0x0000000000000000000000000000000000000000",
        decimals: 18,
        priceSource: {
          chainId: 10,
          address: "0x0000000000000000000000000000000000000000",
        },
      },
    ],
    subscriptions: [
      {
        contractName: "AlloV1/ProjectRegistry/V2",
        address: "0x8e1bD5Da87C14dd8e08F7ecc2aBf9D1d558ea174",
      },
      {
        contractName: "AlloV1/RoundFactory/V2",
        address: "0x04E753cFB8c8D1D7f776f7d7A033740961b6AEC2",
        fromBlock: 87169287,
      },
      {
        contractName: "AlloV1/QuadraticFundingVotingStrategyFactory/V2",
        address: "0x838C5e10dcc1e54d62761d994722367BA167AC22",
        fromBlock: 87168143,
      },
      {
        contractName: "AlloV1/ProgramFactory/V1",
        address: "0xd5Fb00093Ebd30011d932cB69bb6313c550aB05f",
        fromBlock: 87162429,
      },
    ],
  },
  {
    id: 11155111,
    name: "sepolia",
    rpc: rpcUrl
      .default("https://ethereum-sepolia.publicnode.com")
      .parse(process.env.SEPOLIA_RPC_URL),
    pricesFromTimestamp: Date.UTC(2023, 11, 1, 0, 0, 0),
    tokens: [
      {
        code: "DAI",
        address: "0x20231D192a739B289c60144b83e4878983b3240e",
        decimals: 18,
        priceSource: {
          chainId: 1,
          address: "0x6B175474E89094C44Da98b954EedeAC495271d0F",
        },
      },
      {
        code: "ETH",
        address: "0x0000000000000000000000000000000000000000",
        decimals: 18,
        priceSource: {
          chainId: 1,
          address: "0x0000000000000000000000000000000000000000",
        },
      },
    ],
    subscriptions: [
      {
        address: "0x2420EABfA2C0e6f77E435B0B7615c848bF4963AF",
        contractName: "AlloV1/ProjectRegistry/V2",
        fromBlock: 4738892,
      },
      {
        address: "0xF1d4F5f21746bCD75fD71eB18992443f4F0edb6f",
        contractName: "AlloV1/RoundFactory/V2",
        fromBlock: 4738000,
      },
      {
        address: "0xf5D111B57de221774866AC32c4435841F5c141D5",
        contractName: "AlloV1/QuadraticFundingVotingStrategyFactory/V2",
        fromBlock: 4738000,
      },
      {
        address: "0x4aacca72145e1df2aec137e1f3c5e3d75db8b5f3",
        contractName: "AlloV2/Registry/V1",
        fromBlock: 4617051,
      },
      {
        contractName: "AlloV2/Allo/V1",
        address: "0x1133eA7Af70876e64665ecD07C0A0476d09465a1",
        fromBlock: 4617314,
      },
    ],
  },
  {
    id: 250,
    name: "fantom",
    rpc: rpcUrl
      .default("https://rpcapi.fantom.network")
      .parse(process.env.FANTOM_RPC_URL),
    pricesFromTimestamp: Date.UTC(2022, 11, 1, 0, 0, 0),
    tokens: [
      {
        code: "USDC",
        address: "0x04068DA6C83AFCFA0e13ba15A6696662335D5B75",
        decimals: 6,
        priceSource: {
          chainId: 250,
          address: "0x04068DA6C83AFCFA0e13ba15A6696662335D5B75",
        },
      },
      {
        code: "DAI",
        address: "0x8D11eC38a3EB5E956B052f67Da8Bdc9bef8Abf3E",
        decimals: 18,
        priceSource: {
          chainId: 250,
          address: "0x8D11eC38a3EB5E956B052f67Da8Bdc9bef8Abf3E",
        },
      },
      {
        code: "FTM",
        address: "0x0000000000000000000000000000000000000000",
        decimals: 18,
        priceSource: {
          chainId: 250,
          address: "0x0000000000000000000000000000000000000000",
        },
      },
      {
        code: "GcV",
        address: "0x83791638da5EB2fAa432aff1c65fbA47c5D29510",
        decimals: 18,
        voteAmountCap: BigInt(10e18),
        priceSource: {
          chainId: 250,
          address: "0x8D11eC38a3EB5E956B052f67Da8Bdc9bef8Abf3E",
        },
      },
    ],
    subscriptions: [
      {
        contractName: "AlloV1/ProjectRegistry/V2",
        address: "0x8e1bD5Da87C14dd8e08F7ecc2aBf9D1d558ea174",
      },
      {
        contractName: "AlloV1/RoundFactory/V2",
        address: "0xfb08d1fD3a7c693677eB096E722ABf4Ae63B0B95",
        fromBlock: 66509340,
      },
      {
        contractName: "AlloV1/QuadraticFundingVotingStrategyFactory/V2",
        address: "0x534d2AAc03dCd0Cb3905B591BAf04C14A95426AB",
        fromBlock: 66509340,
      },
      {
        contractName: "AlloV1/ProgramFactory/V1",
        address: "0x4d1f64c7920262c8F78e989C9E7Bf48b7eC02Eb5",
        fromBlock: 65169115,
      },
    ],
  },
  {
    id: 58008,
    name: "pgn-testnet",
    rpc: rpcUrl
      .default("https://sepolia.publicgoods.network")
      .parse(process.env.PGN_TESTNET_RPC_URL),
    pricesFromTimestamp: Date.UTC(2023, 5, 2, 0, 0, 0),
    tokens: [
      {
        code: "ETH",
        address: "0x0000000000000000000000000000000000000000",
        decimals: 18,
        priceSource: {
          chainId: 1,
          address: "0x0000000000000000000000000000000000000000",
        },
      },
      {
        code: "DAI",
        address: "0x5fbdb2315678afecb367f032d93f642f64180aa3",
        decimals: 18,
        priceSource: {
          chainId: 1,
          address: "0x6B175474E89094C44Da98b954EedeAC495271d0F",
        },
      },
    ],
    subscriptions: [
      {
        contractName: "AlloV1/ProjectRegistry/V2",
        address: "0x6294bed5B884Ae18bf737793Ef9415069Bf4bc11",
      },
      {
        contractName: "AlloV1/RoundFactory/V2",
        address: "0x0479b9DA9f287539FEBd597350B1eBaEBF7479ac",
        fromBlock: 0,
      },
      {
        contractName: "AlloV1/QuadraticFundingVotingStrategyFactory/V2",
        address: "0xE8027a807Bb85e57da4B7A5ecE65b0aBDf231ce8",
        fromBlock: 0,
      },
    ],
  },
  {
    id: 424,
    name: "pgn-mainnet",
    rpc: rpcUrl
      .default("https://rpc.publicgoods.network")
      .parse(process.env.PGN_RPC_URL),
    pricesFromTimestamp: Date.UTC(2023, 5, 2, 0, 0, 0),
    tokens: [
      {
        code: "ETH",
        address: "0x0000000000000000000000000000000000000000",
        decimals: 18,
        priceSource: {
          chainId: 1,
          address: "0x0000000000000000000000000000000000000000",
        },
      },
      {
        code: "GTC",
        address: "0x7c6b91D9Be155A6Db01f749217d76fF02A7227F2",
        decimals: 18,
        priceSource: {
          chainId: 1,
          address: "0xde30da39c46104798bb5aa3fe8b9e0e1f348163f",
        },
      },
      {
        code: "DAI",
        address: "0x6C121674ba6736644A7e73A8741407fE8a5eE5BA",
        decimals: 18,
        priceSource: {
          chainId: 1,
          address: "0x6B175474E89094C44Da98b954EedeAC495271d0F",
        },
      },
    ],
    subscriptions: [
      {
        contractName: "AlloV1/ProjectRegistry/V2",
        address: "0xDF9BF58Aa1A1B73F0e214d79C652a7dd37a6074e",
      },
      {
        contractName: "AlloV1/RoundFactory/V2",
        address: "0x8AdFcF226dfb2fA73788Ad711C958Ba251369cb3",
        fromBlock: 0,
      },
      {
        contractName: "AlloV1/QuadraticFundingVotingStrategyFactory/V2",
        address: "0x2AFA4bE0f2468347A2F086c2167630fb1E58b725",
        fromBlock: 0,
      },
      {
        contractName: "AlloV1/ProgramFactory/V1",
        address: "0xd07D54b0231088Ca9BF7DA6291c911B885cBC140",
        fromBlock: 0,
      },
    ],
  },
  {
    id: 42161,
    name: "arbitrum",
    rpc: rpcUrl
      .default("https://arb-mainnet.g.alchemy.com/v2/")
      .parse(process.env.ARBITRUM_RPC_URL),
    pricesFromTimestamp: Date.UTC(2023, 7, 1, 0, 0, 0),
    tokens: [
      {
        code: "USDC",
        address: "0xaf88d065e77c8cC2239327C5EDb3A432268e5831",
        decimals: 6,
        priceSource: {
          chainId: 42161,
          address: "0xaf88d065e77c8cC2239327C5EDb3A432268e5831",
        },
      },
      {
        code: "ARB",
        address: "0x912ce59144191c1204e64559fe8253a0e49e6548",
        decimals: 18,
        priceSource: {
          chainId: 42161,
          address: "0x912ce59144191c1204e64559fe8253a0e49e6548",
        },
      },
      {
        code: "ETH",
        address: "0x0000000000000000000000000000000000000000",
        decimals: 18,
        priceSource: {
          chainId: 42161,
          address: "0x0000000000000000000000000000000000000000",
        },
      },
    ],
    subscriptions: [
      {
        contractName: "AlloV1/ProjectRegistry/V2",
        address: "0x73AB205af1476Dc22104A6B8b3d4c273B58C6E27",
      },
      {
        contractName: "AlloV1/RoundFactory/V2",
        address: "0xF2a07728107B04266015E67b1468cA0a536956C8",
      },
      {
        contractName: "AlloV1/QuadraticFundingVotingStrategyFactory/V2",
        address: "0xC3A195EEa198e74D67671732E1B8F8A23781D735",
      },
      {
        contractName: "AlloV1/ProgramFactory/V1",
        address: "0xDF9BF58Aa1A1B73F0e214d79C652a7dd37a6074e",
        fromBlock: 123566896,
      },
    ],
  },
  {
    id: 421613,
    name: "arbitrum-goerli",
    rpc: rpcUrl
      .default("https://arb-goerli.g.alchemy.com/v2/")
      .parse(process.env.ARBITRUM_GOERLI_RPC_URL),
    pricesFromTimestamp: Date.UTC(2023, 7, 1, 0, 0, 0),
    tokens: [
      {
        code: "USDC",
        address: "0xfd064A18f3BF249cf1f87FC203E90D8f650f2d63",
        decimals: 6,
        priceSource: {
          chainId: 42161,
          address: "0xaf88d065e77c8cC2239327C5EDb3A432268e5831",
        },
      },
      {
        code: "ARB",
        address: "0xB50721BCf8d664c30412Cfbc6cf7a15145234ad1",
        decimals: 18,
        priceSource: {
          chainId: 42161,
          address: "0x912ce59144191c1204e64559fe8253a0e49e6548",
        },
      },
      {
        code: "ETH",
        address: "0x0000000000000000000000000000000000000000",
        decimals: 18,
        priceSource: {
          chainId: 42161,
          address: "0x0000000000000000000000000000000000000000",
        },
      },
    ],
    subscriptions: [
      {
        contractName: "AlloV1/ProjectRegistry/V2",
        address: "0x0CD135777dEaB6D0Bb150bDB0592aC9Baa4d0871",
      },
      {
        contractName: "AlloV1/RoundFactory/V2",
        address: "0xdf25423c9ec15347197Aa5D3a41c2ebE27587D59",
      },
      {
        contractName: "AlloV1/QuadraticFundingVotingStrategyFactory/V2",
        address: "0x0BFA0AAF5f2D81f859e85C8E82A3fc5b624fc6E8",
      },
      {
        contractName: "AlloV1/ProgramFactory/V1",
        address: "0xd39b40aC9279EeeB86FBbDeb2C9acDF16e16cF89",
        fromBlock: 0,
      },
    ],
  },
  {
    id: 80001,
    name: "polygon-mumbai",
    rpc: rpcUrl
      .default("https://rpc-mumbai.maticvigil.com/")
      .parse(process.env.POLYGON_MUMBAI_RPC_URL),
    pricesFromTimestamp: Date.UTC(2023, 8, 19, 0, 0, 0),
    tokens: [
      {
        code: "MATIC",
        address: "0x0000000000000000000000000000000000000000",
        decimals: 18,
        priceSource: {
          chainId: 1,
          address: "0x7d1afa7b718fb893db30a3abc0cfc608aacfebb0",
        },
      },
      {
        code: "USDC",
        address: "0x9999f7Fea5938fD3b1E26A12c3f2fb024e194f97",
        decimals: 6,
        priceSource: {
          chainId: 1,
          address: "0xa0b86991c6218b36c1d19d4a2e9eb0ce3606eb48",
        },
      },
    ],
    subscriptions: [
      {
        contractName: "AlloV1/ProjectRegistry/V2",
        address: "0x545B282A50EaeA01A619914d44105437036CbB36",
      },
      {
        contractName: "AlloV1/RoundFactory/V2",
        address: "0xE1c5812e9831bc1d5BDcF50AAEc1a47C4508F3fA",
      },
      {
        contractName: "AlloV1/QuadraticFundingVotingStrategyFactory/V2",
        address: "0xF7c101A95Ea4cBD5DA0Ab9827D7B2C9857440143",
      },
      {
        contractName: "AlloV1/ProgramFactory/V1",
        address: "0xDF9BF58Aa1A1B73F0e214d79C652a7dd37a6074e",
        fromBlock: 39793132,
      },
    ],
  },
  {
    id: 137,
    name: "polygon",
    rpc: rpcUrl
      .default("https://polygon-rpc.com")
      .parse(process.env.POLYGON_RPC_URL),
    pricesFromTimestamp: Date.UTC(2023, 8, 19, 0, 0, 0),
    tokens: [
      {
        code: "MATIC",
        address: "0x0000000000000000000000000000000000000000",
        decimals: 18,
        priceSource: {
          chainId: 1,
          address: "0x7d1afa7b718fb893db30a3abc0cfc608aacfebb0",
        },
      },
      {
        code: "USDC",
        address: "0x3c499c542cEF5E3811e1192ce70d8cC03d5c3359",
        decimals: 6,
        priceSource: {
          chainId: 1,
          address: "0xa0b86991c6218b36c1d19d4a2e9eb0ce3606eb48",
        },
      },
      {
        code: "DATA",
        address: "0x3a9A81d576d83FF21f26f325066054540720fC34",
        decimals: 18,
        priceSource: {
          chainId: 1,
          address: "0x8f693ca8d21b157107184d29d398a8d082b38b76",
        },
      },
    ],
    subscriptions: [
      {
        contractName: "AlloV1/ProjectRegistry/V2",
        address: "0x5C5E2D94b107C7691B08E43169fDe76EAAB6D48b",
      },
      {
        contractName: "AlloV1/RoundFactory/V2",
        address: "0x5ab68dCdcA37A1C2b09c5218e28eB0d9cc3FEb03",
      },
      {
        contractName: "AlloV1/QuadraticFundingVotingStrategyFactory/V2",
        address: "0xc1a26b0789C3E93b07713e90596Cad8d0442C826",
      },
      {
        contractName: "AlloV1/ProgramFactory/V1",
        address: "0xF7c101A95Ea4cBD5DA0Ab9827D7B2C9857440143",
        fromBlock: 47215935,
      },
    ],
  },
  {
    id: 8453,
    name: "base",
    rpc: rpcUrl
      .default("https://mainnet.base.org/")
      .parse(process.env.BASE_RPC_URL),
    pricesFromTimestamp: Date.UTC(2023, 12, 1, 0, 0, 0),
    tokens: [
      {
        code: "USDC",
        address: "0x833589fCD6eDb6E08f4c7C32D4f71b54bdA02913",
        decimals: 6,
        priceSource: {
          chainId: 1,
          address: "0xA0b86991c6218b36c1d19D4a2e9Eb0cE3606eB48",
        },
      },
      {
        code: "ETH",
        address: "0x0000000000000000000000000000000000000000",
        decimals: 18,
        priceSource: {
          chainId: 1,
          address: "0x0000000000000000000000000000000000000000",
        },
      },
    ],
    subscriptions: [
      {
        address: "0xDF9BF58Aa1A1B73F0e214d79C652a7dd37a6074e",
        contractName: "AlloV1/ProjectRegistry/V2",
      },
      {
        address: "0xc7722909fEBf7880E15e67d563E2736D9Bb9c1Ab",
        contractName: "AlloV1/RoundFactory/V2",
        fromBlock: 7151900,
      },
      {
        address: "0xC3A195EEa198e74D67671732E1B8F8A23781D735",
        contractName: "AlloV1/QuadraticFundingVotingStrategyFactory/V2",
        fromBlock: 7151900,
      },
      {
        contractName: "AlloV1/ProgramFactory/V1",
        address: "0xDF9BF58Aa1A1B73F0e214d79C652a7dd37a6074e",
        fromBlock: 7151884,
      },
    ],
  },
  {
    id: 324,
    name: "zksync-era-mainnet",
    rpc: rpcUrl
      .default("https://mainnet.era.zksync.io")
      .parse(process.env.ZKSYNC_RPC_URL),
    pricesFromTimestamp: Date.UTC(2023, 12, 1, 0, 0, 0),
    tokens: [
      {
        code: "ETH",
        address: "0x0000000000000000000000000000000000000000",
        decimals: 18,
        priceSource: {
          chainId: 1,
          address: "0x0000000000000000000000000000000000000000",
        },
      },
      {
        code: "USDC",
        address: "0x3355df6D4c9C3035724Fd0e3914dE96A5a83aaf4",
        decimals: 6,
        priceSource: {
          chainId: 1,
          address: "0xA0b86991c6218b36c1d19D4a2e9Eb0cE3606eB48",
        },
      },
      {
        code: "USDT",
        address: "0x493257fD37EDB34451f62EDf8D2a0C418852bA4C",
        decimals: 6,
        priceSource: {
          chainId: 1,
          address: "0xdAC17F958D2ee523a2206206994597C13D831ec7",
        },
      },
      {
        code: "DAI",
        address: "0x4B9eb6c0b6ea15176BBF62841C6B2A8a398cb656",
        decimals: 18,
        priceSource: {
          chainId: 1,
          address: "0x6B175474E89094C44Da98b954EedeAC495271d0F",
        },
      },
      {
        code: "LUSD",
        address: "0x503234F203fC7Eb888EEC8513210612a43Cf6115",
        decimals: 18,
        priceSource: {
          chainId: 1,
          address: "0x5f98805a4e8be255a32880fdec7f6728c6568ba0",
        },
      },
      {
        code: "MUTE",
        address: "0x0e97c7a0f8b2c9885c8ac9fc6136e829cbc21d42",
        decimals: 18,
        priceSource: {
          chainId: 1,
          address: "0xa49d7499271ae71cd8ab9ac515e6694c755d400c",
        },
      },
    ],
    subscriptions: [
      {
        address: "0xe6CCEe93c97E20644431647B306F48e278aFFdb9",
        contractName: "AlloV1/ProjectRegistry/V2",
      },
      {
        address: "0xF3B5a0d59C6292BD0e4f8Cf735EEF52b98f428E6",
        contractName: "AlloV1/RoundFactory/V2",
        fromBlock: 20900000,
      },
      {
        address: "0x94cB638556d3991363102431d8cE9e839C734677",
        contractName: "AlloV1/QuadraticFundingVotingStrategyFactory/V2",
        fromBlock: 20900000,
      },
      {
        contractName: "AlloV1/ProgramFactory/V1",
        address: "0x68a14AF71BFa0FE09fC937033f6Ea5153c0e75e4",
        fromBlock: 20907048,
      },
    ],
  },
  {
    id: 280,
    name: "zksync-era-testnet",
    rpc: rpcUrl
      .default("https://testnet.era.zksync.dev")
      .parse(process.env.ZKSYNC_TESTNET_RPC_URL),
    pricesFromTimestamp: Date.UTC(2023, 12, 1, 0, 0, 0),
    tokens: [
      {
        code: "ETH",
        address: "0x0000000000000000000000000000000000000000",
        decimals: 18,
        priceSource: {
          chainId: 1,
          address: "0x0000000000000000000000000000000000000000",
        },
      },
      {
        code: "TEST",
        address: "0x8fd03Cd97Da068CC242Ab7551Dc4100DD405E8c7",
        decimals: 18,
        priceSource: {
          chainId: 1,
          address: "0x6B175474E89094C44Da98b954EedeAC495271d0F",
        },
      },
    ],
    subscriptions: [
      {
        address: "0xb0F4882184EB6,e3ed120c5181651D50719329788",
        contractName: "AlloV1/ProjectRegistry/V2",
      },
      {
        address: "0x0Bb6e2dfEaef0Db5809B3979717E99e053Cbae72",
        contractName: "AlloV1/RoundFactory/V2",
        fromBlock: 14410000,
      },
      {
        address: "0x8c28F21D2d8C53eedC58bF9cdCfb7DCF7d809d97",
        contractName: "AlloV1/QuadraticFundingVotingStrategyFactory/V2",
        fromBlock: 14410000,
      },
      {
        contractName: "AlloV1/ProgramFactory/V1",
        address: "0x6D341814Be4E2316142D9190E390b494F1dECFAf",
        fromBlock: 14412765,
      },
    ],
  },
  {
    id: 43114,
    name: "avalanche",
    rpc: rpcUrl
      .default("https://avalanche-c-chain.publicnode.com")
      .parse(process.env.AVALANCHE_RPC_URL),
    pricesFromTimestamp: Date.UTC(2023, 8, 19, 0, 0, 0),
    tokens: [
      {
        code: "AVAX",
        address: "0x0000000000000000000000000000000000000000",
        decimals: 18,
        priceSource: {
          chainId: 43114,
          address: "0x0000000000000000000000000000000000000000",
        },
      },
      {
        code: "USDC",
        address: "0xB97EF9Ef8734C71904D8002F8b6Bc66Dd9c48a6E",
        decimals: 6,
        priceSource: {
          chainId: 1,
          address: "0xa0b86991c6218b36c1d19d4a2e9eb0ce3606eb48",
        },
      },
    ],
    subscriptions: [
      {
        contractName: "AlloV1/ProjectRegistry/V2",
        address: "0xDF9BF58Aa1A1B73F0e214d79C652a7dd37a6074e",
      },
      {
        contractName: "AlloV1/RoundFactory/V2",
        address: "0x8eC471f30cA797FD52F9D37A47Be2517a7BD6912",
      },
      {
        contractName: "AlloV1/QuadraticFundingVotingStrategyFactory/V2",
        address: "0x2AFA4bE0f2468347A2F086c2167630fb1E58b725",
      },
      {
        contractName: "AlloV1/ProgramFactory/V1",
        address: "0xd07D54b0231088Ca9BF7DA6291c911B885cBC140",
        fromBlock: 34540182,
      },
    ],
  },
  {
    id: 43113,
    name: "avalanche-fuji",
    rpc: rpcUrl
      .default("https://avalanche-fuji-c-chain.publicnode.com")
      .parse(process.env.AVALANCHE_FUJI_RPC_URL),
    pricesFromTimestamp: Date.UTC(2023, 8, 19, 0, 0, 0),
    tokens: [
      {
        code: "AVAX",
        address: "0x0000000000000000000000000000000000000000",
        decimals: 18,
        priceSource: {
          chainId: 43114,
          address: "0x0000000000000000000000000000000000000000",
        },
      },
      {
        code: "USDC",
        address: "0xB97EF9Ef8734C71904D8002F8b6Bc66Dd9c48a6E",
        decimals: 6,
        priceSource: {
          chainId: 1,
          address: "0xa0b86991c6218b36c1d19d4a2e9eb0ce3606eb48",
        },
      },
    ],
    subscriptions: [
      {
        contractName: "AlloV1/ProjectRegistry/V2",
        address: "0xDF9BF58Aa1A1B73F0e214d79C652a7dd37a6074e",
      },
      {
        contractName: "AlloV1/RoundFactory/V2",
        address: "0x8eC471f30cA797FD52F9D37A47Be2517a7BD6912",
      },
      {
        contractName: "AlloV1/QuadraticFundingVotingStrategyFactory/V2",
        address: "0x2AFA4bE0f2468347A2F086c2167630fb1E58b725",
      },
      {
        contractName: "AlloV1/ProgramFactory/V1",
        address: "0x862D7F621409cF572f179367DdF1B7144AcE1c76",
        fromBlock: 25380385,
      },
    ],
  },
  {
    id: 534351,
    name: "scroll-sepolia",
    rpc: rpcUrl
      .default("https://sepolia-rpc.scroll.io")
      .parse(process.env.SCROLL_SEPOLIA_RPC_URL),
    pricesFromTimestamp: Date.UTC(2024, 0, 1, 0, 0, 0),
    maxGetLogsRange: 2000,
    tokens: [
      {
        code: "ETH",
        address: "0x0000000000000000000000000000000000000000",
        decimals: 18,
        priceSource: {
          chainId: 1,
          address: "0x0000000000000000000000000000000000000000",
        },
      },
      {
        code: "MTK",
        address: "0xc2332031de487f430fae3290c05465d907785eda",
        decimals: 18,
        priceSource: {
          chainId: 1,
          address: "0x6B175474E89094C44Da98b954EedeAC495271d0F",
        },
      },
    ],
    subscriptions: [
      {
        contractName: "AlloV1/ProjectRegistry/V2",
        address: "0xA78Daa89fE9C1eC66c5cB1c5833bC8C6Cb307918",
        fromBlock: 2774478,
      },
      {
        contractName: "AlloV1/RoundFactory/V2",
        address: "0xF2a07728107B04266015E67b1468cA0a536956C8",
        fromBlock: 2774478,
      },
      {
        contractName: "AlloV1/QuadraticFundingVotingStrategyFactory/V2",
        address: "0x545B282A50EaeA01A619914d44105437036CbB36",
        fromBlock: 2774478,
      },
      {
        contractName: "AlloV1/ProgramFactory/V1",
        address: "0xd07D54b0231088Ca9BF7DA6291c911B885cBC140",
        fromBlock: 2774478,
      },
    ],
  },
  {
    id: 534352,
    name: "scroll",
    rpc: rpcUrl
      .default("https://rpc.scroll.io")
      .parse(process.env.SCROLL_RPC_URL),
    pricesFromTimestamp: Date.UTC(2024, 0, 1, 0, 0, 0),
    tokens: [
      {
        code: "ETH",
        address: "0x0000000000000000000000000000000000000000",
        decimals: 18,
        priceSource: {
          chainId: 1,
          address: "0x0000000000000000000000000000000000000000",
        },
      },
      {
        code: "MTK",
        address: "0xc2332031de487f430fae3290c05465d907785eda",
        decimals: 18,
        priceSource: {
          chainId: 1,
          address: "0x6B175474E89094C44Da98b954EedeAC495271d0F",
        },
      },
    ],
    subscriptions: [
      {
        contractName: "AlloV1/ProjectRegistry/V2",
        address: "0xDF9BF58Aa1A1B73F0e214d79C652a7dd37a6074e",
        fromBlock: 2683205,
      },
      {
        contractName: "AlloV1/RoundFactory/V2",
        address: "0x29aAF7D4E83A778DAee08Fe04B0712c4C2989AD1",
        fromBlock: 2683205,
      },
      {
        contractName: "AlloV1/QuadraticFundingVotingStrategyFactory/V2",
        address: "0x5b55728e41154562ee80027C1247B13382692e5C",
        fromBlock: 2683205,
      },
      {
        contractName: "AlloV1/ProgramFactory/V1",
        address: "0x545B282A50EaeA01A619914d44105437036CbB36",
        fromBlock: 2683205,
      },
    ],
  },
];

export const getDecimalsForToken = (
  chainId: ChainId,
  tokenAddress: string
): number => {
  const chain = CHAINS.find((c) => c.id === chainId);
  if (chain === undefined) {
    throw new Error(`No such chain: ${chainId}`);
  }

  const token = chain.tokens.find(
    (t) => t.address.toLowerCase() === tokenAddress.toLowerCase()
  );
  if (token === undefined) {
    throw new Error(
      `No such token: ${tokenAddress} configured for chain ${chainId}`
    );
  }

  return token.decimals;
};

export const getChainConfigById = (chainId: ChainId): Chain => {
  const chain = CHAINS.find((c) => c.id === chainId);
  if (chain === undefined) {
    throw new Error(`Chain not configured: ${chainId}`);
  }
  return chain;
};

export type Config = {
  buildTag: string | null;
  storageDir: string;
  cacheDir: string | null;
  fromBlock: bigint;
  toBlock: ToBlock;
  passportScorerId: number;
  logLevel: "trace" | "debug" | "info" | "warn" | "error";
  ipfsGateway: string;
  coingeckoApiKey: string | null;
  coingeckoApiUrl: string;
  chains: Chain[];
  runOnce: boolean;
  apiHttpPort: number;
  sentryDsn: string | null;
  databaseUrl: string;
  databaseSchemaName: string;
  hostname: string;
  deploymentEnvironment: "local" | "development" | "staging" | "production";
  enableResourceMonitor: boolean;
  dropDb: boolean;
  estimatesLinearQfWorkerPoolSize: number | null;
};

<<<<<<< HEAD
const CHAIN_DATA_VERSION = "18";
=======
const CHAIN_DATA_VERSION = "17";
>>>>>>> a2899825

export function getConfig(): Config {
  const buildTag = z
    .union([z.string(), z.null()])
    .default(null)
    .parse(process.env.BUILD_TAG);

  const enableResourceMonitor = z
    .enum(["true", "false"])
    .transform((value) => value === "true")
    .parse(process.env.ENABLE_RESOURCE_MONITOR);

  const apiHttpPort = z.coerce.number().parse(process.env.PORT);

  const deploymentEnvironment = z
    .union([
      z.literal("local"),
      z.literal("development"),
      z.literal("staging"),
      z.literal("production"),
    ])
    .parse(process.env.DEPLOYMENT_ENVIRONMENT);

  const passportScorerId = z.coerce
    .number()
    .parse(process.env.PASSPORT_SCORER_ID);

  const coingeckoApiKey = z
    .union([z.string(), z.null()])
    .default(null)
    .parse(process.env.COINGECKO_API_KEY);

  const coingeckoApiUrl =
    coingeckoApiKey === null
      ? "https://api.coingecko.com/api/v3"
      : "https://pro-api.coingecko.com/api/v3/";

  const storageDir = z
    .string()
    .default("./.var")
    .parse(process.env.STORAGE_DIR);

  const cacheDir = z
    .union([z.string(), z.null()])
    .default(path.join(storageDir, "cache"))
    .parse(process.env.CACHE_DIR);

  const { values: args } = parseArgs({
    options: {
      "to-block": {
        type: "string",
      },
      "from-block": {
        type: "string",
      },
      "drop-db": {
        type: "boolean",
      },
      "log-level": {
        type: "string",
      },
      "run-once": {
        type: "boolean",
      },
      "no-cache": {
        type: "boolean",
      },
    },
  });

  const chains = z
    .string()
    .parse(process.env.INDEXED_CHAINS)
    .split(",")
    .map((chainName) => {
      const c = CHAINS.find((chain) => chain.name === chainName);
      if (c === undefined) {
        throw new Error(`Chain ${chainName} not configured`);
      }
      return c;
    });

  const toBlock = z
    .literal("latest")
    .or(z.coerce.bigint())
    .default("latest")
    .parse(args["to-block"]);

  const fromBlock = z.coerce.bigint().default(0n).parse(args["from-block"]);

  const logLevel = z
    .union([
      z.literal("trace"),
      z.literal("debug"),
      z.literal("info"),
      z.literal("warn"),
      z.literal("error"),
    ])
    .default("info")
    .parse(process.env.LOG_LEVEL);

  const runOnce = z.boolean().default(false).parse(args["run-once"]);

  const ipfsGateway = z
    .string()
    .default("https://ipfs.io")
    .parse(process.env.IPFS_GATEWAY);

  const sentryDsn = z
    .union([z.string(), z.null()])
    .default(null)
    .parse(process.env.SENTRY_DSN);

  const hostname = os.hostname();

  const databaseUrl = z.string().url().parse(process.env.DATABASE_URL);

  const sqlSafeHostname = hostname.replace(/[^a-zA-Z0-9]/g, "_").toLowerCase();
  const databaseSchemaName = `chain_data_${sqlSafeHostname}_${CHAIN_DATA_VERSION}`;

  const dropDb = z.boolean().default(false).parse(args["drop-db"]);

  const estimatesLinearQfWorkerPoolSize = z.coerce
    .number()
    .nullable()
    .default(null)
    .parse(process.env.ESTIMATES_LINEARQF_WORKER_POOL_SIZE);

  return {
    buildTag: buildTag,
    sentryDsn,
    coingeckoApiUrl,
    coingeckoApiKey,
    storageDir,
    chains,
    toBlock,
    fromBlock,
    cacheDir,
    logLevel,
    runOnce,
    ipfsGateway,
    passportScorerId,
    apiHttpPort,
    deploymentEnvironment,
    enableResourceMonitor,
    databaseUrl,
    dropDb,
    databaseSchemaName,
    hostname: os.hostname(),
    estimatesLinearQfWorkerPoolSize,
  };
}<|MERGE_RESOLUTION|>--- conflicted
+++ resolved
@@ -1073,11 +1073,7 @@
   estimatesLinearQfWorkerPoolSize: number | null;
 };
 
-<<<<<<< HEAD
 const CHAIN_DATA_VERSION = "18";
-=======
-const CHAIN_DATA_VERSION = "17";
->>>>>>> a2899825
 
 export function getConfig(): Config {
   const buildTag = z
