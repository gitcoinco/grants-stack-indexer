import "dotenv/config";
import { parseArgs } from "node:util";
import { ToBlock } from "chainsauce";
import { z } from "zod";
import path from "node:path";
import abis from "./indexer/abis/index.js";
import { Hex } from "./types.js";
import os from "node:os";

type ChainId = number;
type CoingeckoSupportedChainId = 1 | 10 | 250 | 42161 | 43114;

<<<<<<< HEAD
const CHAIN_DATA_VERSION = "41";
=======
const CHAIN_DATA_VERSION = "40";
>>>>>>> 346671a5

export type Token = {
  code: string;
  address: string;
  decimals: number;
  priceSource: { chainId: CoingeckoSupportedChainId; address: string };
  voteAmountCap?: bigint;
};

export type Subscription = {
  address: Hex;
  contractName: keyof typeof abis;
  fromBlock?: number;
  eventsRenames?: Record<string, string>;
};

export type Chain = {
  rpc: string;
  name: string;
  id: ChainId;
  pricesFromTimestamp: number;
  tokens: Token[];
  subscriptions: Subscription[];
  maxGetLogsRange?: number;
};

const rpcUrl = z.string().url();

const CHAINS: Chain[] = [
  {
    id: 5,
    name: "goerli",
    rpc: rpcUrl
      .default("https://rpc.ankr.com/eth_goerli")
      .parse(process.env.GOERLI_RPC_URL),
    pricesFromTimestamp: Date.UTC(2023, 11, 1, 0, 0, 0),
    tokens: [
      {
        code: "ETH",
        address: "0x0000000000000000000000000000000000000000",
        decimals: 18,
        priceSource: {
          chainId: 1,
          address: "0x0000000000000000000000000000000000000000",
        },
      },
    ],
    subscriptions: [
      // Allo V2
      {
        contractName: "AlloV2/Registry/V1",
        address: "0x4AAcca72145e1dF2aeC137E1f3C5E3D75DB8b5f3",
        fromBlock: 9975287,
      },
      {
        contractName: "AlloV2/Allo/V1",
        address: "0x1133eA7Af70876e64665ecD07C0A0476d09465a1",
        fromBlock: 9975490,
      },
    ],
  },
  {
    id: 1,
    name: "mainnet",
    rpc: rpcUrl
      .default("https://mainnet.infura.io/v3/")
      .parse(process.env.MAINNET_RPC_URL),
    pricesFromTimestamp: Date.UTC(2022, 11, 1, 0, 0, 0),
    tokens: [
      {
        code: "USDC",
        address: "0xA0b86991c6218b36c1d19D4a2e9Eb0cE3606eB48",
        decimals: 6,
        priceSource: {
          chainId: 1,
          address: "0xA0b86991c6218b36c1d19D4a2e9Eb0cE3606eB48",
        },
      },
      {
        code: "DAI",
        address: "0x6B175474E89094C44Da98b954EedeAC495271d0F",
        decimals: 18,
        priceSource: {
          chainId: 1,
          address: "0x6B175474E89094C44Da98b954EedeAC495271d0F",
        },
      },
      {
        code: "ETH",
        address: "0x0000000000000000000000000000000000000000",
        decimals: 18,
        priceSource: {
          chainId: 1,
          address: "0x0000000000000000000000000000000000000000",
        },
      },
    ],
    subscriptions: [
      {
        contractName: "AlloV1/ProjectRegistry/V2",
        address: "0x03506eD3f57892C85DB20C36846e9c808aFe9ef4",
      },
      {
        contractName: "AlloV1/RoundFactory/V2",
        address: "0x9Cb7f434aD3250d1656854A9eC7A71EceC6eE1EF",
        fromBlock: 16994474,
      },
      {
        contractName: "AlloV1/QuadraticFundingVotingStrategyFactory/V2",
        address: "0x4a850F463D1C4842937c5Bc9540dBc803D744c9F",
        fromBlock: 16994526,
      },
      {
        contractName: "AlloV1/MerklePayoutStrategyFactory/V2",
        address: "0x8F8d78f119Aa722453d33d6881f4D400D67D054F",
        fromBlock: 16994526,
      },
      {
        contractName: "AlloV1/DirectPayoutStrategyFactory/V2",
        address: "0xd07D54b0231088Ca9BF7DA6291c911B885cBC140",
        fromBlock: 16994526,
      },
      {
        contractName: "AlloV1/ProgramFactory/V1",
        address: "0x56296242CA408bA36393f3981879fF9692F193cC",
        fromBlock: 16994451,
      },
      // Allo V2
      {
        contractName: "AlloV2/Registry/V1",
        address: "0x4AAcca72145e1dF2aeC137E1f3C5E3D75DB8b5f3",
        fromBlock: 18486688,
      },
      {
        contractName: "AlloV2/Allo/V1",
        address: "0x1133eA7Af70876e64665ecD07C0A0476d09465a1",
        fromBlock: 18486975,
      },
    ],
  },
  {
    id: 10,
    name: "optimism",
    rpc: rpcUrl
      .default("https://opt-mainnet.g.alchemy.com/v2/")
      .parse(process.env.OPTIMISM_RPC_URL),
    pricesFromTimestamp: Date.UTC(2022, 11, 1, 0, 0, 0),
    tokens: [
      {
        code: "USDC",
        address: "0x7F5c764cBc14f9669B88837ca1490cCa17c31607",
        decimals: 6,
        priceSource: {
          chainId: 10,
          address: "0x7F5c764cBc14f9669B88837ca1490cCa17c31607",
        },
      },
      {
        code: "DAI",
        address: "0xDA10009cBd5D07dd0CeCc66161FC93D7c9000da1",
        decimals: 18,
        priceSource: {
          chainId: 10,
          address: "0xDA10009cBd5D07dd0CeCc66161FC93D7c9000da1",
        },
      },
      {
        code: "USDGLO",
        address: "0x4f604735c1cf31399c6e711d5962b2b3e0225ad3",
        decimals: 18,
        priceSource: {
          chainId: 10,
          address: "0x4f604735c1cf31399c6e711d5962b2b3e0225ad3",
        },
      },
      {
        code: "GIST",
        address: "0x93a5347036f69bc6f37ed2b59cbcdda927719217",
        decimals: 18,
        voteAmountCap: BigInt(10e18),
        priceSource: {
          chainId: 10,
          address: "0xDA10009cBd5D07dd0CeCc66161FC93D7c9000da1",
        },
      },
      {
        code: "ETH",
        address: "0x0000000000000000000000000000000000000000",
        decimals: 18,
        priceSource: {
          chainId: 10,
          address: "0x0000000000000000000000000000000000000000",
        },
      },
    ],
    subscriptions: [
      {
        contractName: "AlloV1/ProjectRegistry/V2",
        address: "0x8e1bD5Da87C14dd8e08F7ecc2aBf9D1d558ea174",
      },
      {
        contractName: "AlloV1/RoundFactory/V2",
        address: "0x04E753cFB8c8D1D7f776f7d7A033740961b6AEC2",
        fromBlock: 87169287,
      },
      {
        contractName: "AlloV1/QuadraticFundingVotingStrategyFactory/V2",
        address: "0x838C5e10dcc1e54d62761d994722367BA167AC22",
        fromBlock: 87168143,
      },
      {
        contractName: "AlloV1/MerklePayoutStrategyFactory/V2",
        address: "0xB5365543cdDa2C795AD104F4cB784EF3DB1CD383",
        fromBlock: 87168143,
      },
      {
        contractName: "AlloV1/DirectPayoutStrategyFactory/V2",
        address: "0x2Bb670C3ffC763b691062d671b386E51Cf1840f0",
        fromBlock: 87168143,
      },
      {
        contractName: "AlloV1/ProgramFactory/V1",
        address: "0xd5Fb00093Ebd30011d932cB69bb6313c550aB05f",
        fromBlock: 87162429,
      },
      // Allo V2
      {
        contractName: "AlloV2/Registry/V1",
        address: "0x4AAcca72145e1dF2aeC137E1f3C5E3D75DB8b5f3",
        fromBlock: 111678968,
      },
      {
        contractName: "AlloV2/Allo/V1",
        address: "0x1133eA7Af70876e64665ecD07C0A0476d09465a1",
        fromBlock: 111680064,
      },
    ],
  },
  {
    id: 11155111,
    name: "sepolia",
    rpc: rpcUrl
      .default("https://ethereum-sepolia.publicnode.com")
      .parse(process.env.SEPOLIA_RPC_URL),
    pricesFromTimestamp: Date.UTC(2023, 11, 1, 0, 0, 0),
    tokens: [
      {
        code: "DAI",
        address: "0x8db0F9eE54753B91ec1d81Bf68074Be82ED30fEb",
        decimals: 18,
        priceSource: {
          chainId: 1,
          address: "0x6B175474E89094C44Da98b954EedeAC495271d0F",
        },
      },
      {
        code: "ETH",
        address: "0x0000000000000000000000000000000000000000",
        decimals: 18,
        priceSource: {
          chainId: 1,
          address: "0x0000000000000000000000000000000000000000",
        },
      },
    ],
    subscriptions: [
      {
        address: "0x2420EABfA2C0e6f77E435B0B7615c848bF4963AF",
        contractName: "AlloV1/ProjectRegistry/V2",
        fromBlock: 4738892,
      },
      {
        address: "0xF1d4F5f21746bCD75fD71eB18992443f4F0edb6f",
        contractName: "AlloV1/RoundFactory/V2",
        fromBlock: 4738000,
      },
      {
        address: "0xf5D111B57de221774866AC32c4435841F5c141D5",
        contractName: "AlloV1/QuadraticFundingVotingStrategyFactory/V2",
        fromBlock: 4738000,
      },
      {
        contractName: "AlloV1/MerklePayoutStrategyFactory/V2",
        address: "0xB5CF3fFD3BDfC6A124aa9dD96fE14118Ed8083e5",
        fromBlock: 4738000,
      },
      {
        contractName: "AlloV1/DirectPayoutStrategyFactory/V2",
        address: "0xC2B0d8dAdB88100d8509534BB8B5778d1901037d",
        fromBlock: 4738000,
      },
      {
        contractName: "AlloV1/ProgramFactory/V1",
        address: "0x79Ba35cb31620db1b5b101A9A13A1b0A82B5BC9e",
        fromBlock: 4738000,
      },
      // Allo V2
      {
        address: "0x4aacca72145e1df2aec137e1f3c5e3d75db8b5f3",
        contractName: "AlloV2/Registry/V1",
        fromBlock: 4617051,
      },
      {
        contractName: "AlloV2/Allo/V1",
        address: "0x1133eA7Af70876e64665ecD07C0A0476d09465a1",
        fromBlock: 4617314,
      },
      // Allo V1 -> V2 Migration
      {
        contractName: "AlloV2/AlloV1ToV2ProfileMigration",
        address: "0xCd5AbD09ee34BA604795F7f69413caf20ee0Ab60",
        fromBlock: 5100681,
      },
    ],
  },
  {
    id: 250,
    name: "fantom",
    rpc: rpcUrl
      .default("https://rpcapi.fantom.network")
      .parse(process.env.FANTOM_RPC_URL),
    pricesFromTimestamp: Date.UTC(2022, 11, 1, 0, 0, 0),
    tokens: [
      {
        code: "USDC",
        address: "0x04068DA6C83AFCFA0e13ba15A6696662335D5B75",
        decimals: 6,
        priceSource: {
          chainId: 250,
          address: "0x04068DA6C83AFCFA0e13ba15A6696662335D5B75",
        },
      },
      {
        code: "DAI",
        address: "0x8D11eC38a3EB5E956B052f67Da8Bdc9bef8Abf3E",
        decimals: 18,
        priceSource: {
          chainId: 250,
          address: "0x8D11eC38a3EB5E956B052f67Da8Bdc9bef8Abf3E",
        },
      },
      {
        code: "FTM",
        address: "0x0000000000000000000000000000000000000000",
        decimals: 18,
        priceSource: {
          chainId: 250,
          address: "0x0000000000000000000000000000000000000000",
        },
      },
      {
        code: "GcV",
        address: "0x83791638da5EB2fAa432aff1c65fbA47c5D29510",
        decimals: 18,
        voteAmountCap: BigInt(10e18),
        priceSource: {
          chainId: 250,
          address: "0x8D11eC38a3EB5E956B052f67Da8Bdc9bef8Abf3E",
        },
      },
    ],
    subscriptions: [
      {
        contractName: "AlloV1/ProjectRegistry/V2",
        address: "0x8e1bD5Da87C14dd8e08F7ecc2aBf9D1d558ea174",
        fromBlock: 65169115,
      },
      {
        contractName: "AlloV1/RoundFactory/V2",
        address: "0xfb08d1fD3a7c693677eB096E722ABf4Ae63B0B95",
        fromBlock: 66509340,
      },
      {
        contractName: "AlloV1/QuadraticFundingVotingStrategyFactory/V2",
        address: "0x534d2AAc03dCd0Cb3905B591BAf04C14A95426AB",
        fromBlock: 66509340,
      },
      {
        contractName: "AlloV1/MerklePayoutStrategyFactory/V2",
        address: "0xFA1D9FF7F885757fc20Fdd9D78B72F88B00Cff77",
        fromBlock: 66509340,
      },
      {
        contractName: "AlloV1/DirectPayoutStrategyFactory/V2",
        address: "0x9B1Ee60B539a3761E328a621A3d980EE9385679a",
        fromBlock: 66509340,
      },
      {
        contractName: "AlloV1/ProgramFactory/V1",
        address: "0x4d1f64c7920262c8F78e989C9E7Bf48b7eC02Eb5",
        fromBlock: 65169115,
      },
    ],
  },
  {
    id: 58008,
    name: "pgn-testnet",
    rpc: rpcUrl
      .default("https://sepolia.publicgoods.network")
      .parse(process.env.PGN_TESTNET_RPC_URL),
    pricesFromTimestamp: Date.UTC(2023, 5, 2, 0, 0, 0),
    tokens: [
      {
        code: "ETH",
        address: "0x0000000000000000000000000000000000000000",
        decimals: 18,
        priceSource: {
          chainId: 1,
          address: "0x0000000000000000000000000000000000000000",
        },
      },
      {
        code: "DAI",
        address: "0x5fbdb2315678afecb367f032d93f642f64180aa3",
        decimals: 18,
        priceSource: {
          chainId: 1,
          address: "0x6B175474E89094C44Da98b954EedeAC495271d0F",
        },
      },
    ],
    subscriptions: [
      {
        contractName: "AlloV1/ProjectRegistry/V2",
        address: "0x6294bed5B884Ae18bf737793Ef9415069Bf4bc11",
      },
      {
        contractName: "AlloV1/RoundFactory/V2",
        address: "0x0479b9DA9f287539FEBd597350B1eBaEBF7479ac",
        fromBlock: 0,
      },
      {
        contractName: "AlloV1/QuadraticFundingVotingStrategyFactory/V2",
        address: "0xE8027a807Bb85e57da4B7A5ecE65b0aBDf231ce8",
        fromBlock: 0,
      },
    ],
  },
  {
    id: 424,
    name: "pgn-mainnet",
    rpc: rpcUrl
      .default("https://rpc.publicgoods.network")
      .parse(process.env.PGN_RPC_URL),
    pricesFromTimestamp: Date.UTC(2023, 5, 2, 0, 0, 0),
    tokens: [
      {
        code: "ETH",
        address: "0x0000000000000000000000000000000000000000",
        decimals: 18,
        priceSource: {
          chainId: 1,
          address: "0x0000000000000000000000000000000000000000",
        },
      },
      {
        code: "GTC",
        address: "0x7c6b91D9Be155A6Db01f749217d76fF02A7227F2",
        decimals: 18,
        priceSource: {
          chainId: 1,
          address: "0xde30da39c46104798bb5aa3fe8b9e0e1f348163f",
        },
      },
      {
        code: "DAI",
        address: "0x6C121674ba6736644A7e73A8741407fE8a5eE5BA",
        decimals: 18,
        priceSource: {
          chainId: 1,
          address: "0x6B175474E89094C44Da98b954EedeAC495271d0F",
        },
      },
    ],
    subscriptions: [
      {
        contractName: "AlloV1/ProjectRegistry/V2",
        address: "0xDF9BF58Aa1A1B73F0e214d79C652a7dd37a6074e",
        fromBlock: 31239,
      },
      {
        contractName: "AlloV1/RoundFactory/V2",
        address: "0x8AdFcF226dfb2fA73788Ad711C958Ba251369cb3",
        fromBlock: 31239,
      },
      {
        contractName: "AlloV1/QuadraticFundingVotingStrategyFactory/V2",
        address: "0x2AFA4bE0f2468347A2F086c2167630fb1E58b725",
        fromBlock: 31239,
      },
      {
        contractName: "AlloV1/MerklePayoutStrategyFactory/V2",
        address: "0x27efa1C90e097c980c669AB1a6e326AD4164f1Cb",
        fromBlock: 31239,
      },
      {
        contractName: "AlloV1/DirectPayoutStrategyFactory/V2",
        address: "0x0c33c9dEF7A3d9961b802C6C6402d306b7D48135",
        fromBlock: 31239,
      },
      {
        contractName: "AlloV1/ProgramFactory/V1",
        address: "0xd07D54b0231088Ca9BF7DA6291c911B885cBC140",
        fromBlock: 31239,
      },
    ],
  },
  {
    id: 42161,
    name: "arbitrum",
    rpc: rpcUrl
      .default("https://arb-mainnet.g.alchemy.com/v2/")
      .parse(process.env.ARBITRUM_RPC_URL),
    pricesFromTimestamp: Date.UTC(2023, 7, 1, 0, 0, 0),
    tokens: [
      {
        code: "USDC",
        address: "0xaf88d065e77c8cC2239327C5EDb3A432268e5831",
        decimals: 6,
        priceSource: {
          chainId: 42161,
          address: "0xaf88d065e77c8cC2239327C5EDb3A432268e5831",
        },
      },
      {
        code: "ARB",
        address: "0x912ce59144191c1204e64559fe8253a0e49e6548",
        decimals: 18,
        priceSource: {
          chainId: 42161,
          address: "0x912ce59144191c1204e64559fe8253a0e49e6548",
        },
      },
      {
        code: "USDGLO",
        address: "0x4f604735c1cf31399c6e711d5962b2b3e0225ad3",
        decimals: 18,
        priceSource: {
          chainId: 42161,
          address: "0x4f604735c1cf31399c6e711d5962b2b3e0225ad3",
        },
      },
      {
        code: "ETH",
        address: "0x0000000000000000000000000000000000000000",
        decimals: 18,
        priceSource: {
          chainId: 42161,
          address: "0x0000000000000000000000000000000000000000",
        },
      },
      {
        code: "GTC",
        address: "0x7f9a7db853ca816b9a138aee3380ef34c437dee0",
        decimals: 18,
        priceSource: {
          chainId: 1,
          address: "0xde30da39c46104798bb5aa3fe8b9e0e1f348163f",
        },
      },
    ],
    subscriptions: [
      {
        contractName: "AlloV1/ProjectRegistry/V2",
        address: "0x73AB205af1476Dc22104A6B8b3d4c273B58C6E27",
        fromBlock: 123566896,
      },
      {
        contractName: "AlloV1/RoundFactory/V2",
        address: "0xF2a07728107B04266015E67b1468cA0a536956C8",
        fromBlock: 123566896,
      },
      {
        contractName: "AlloV1/QuadraticFundingVotingStrategyFactory/V2",
        address: "0xC3A195EEa198e74D67671732E1B8F8A23781D735",
        fromBlock: 123566896,
      },
      {
        contractName: "AlloV1/MerklePayoutStrategyFactory/V2",
        address: "0x04b194b14532070F5cc8D3A760c9a0957D85ad5B",
        fromBlock: 123566896,
      },
      {
        contractName: "AlloV1/DirectPayoutStrategyFactory/V2",
        address: "0xc1a26b0789C3E93b07713e90596Cad8d0442C826",
        fromBlock: 123566896,
      },
      {
        contractName: "AlloV1/ProgramFactory/V1",
        address: "0xDF9BF58Aa1A1B73F0e214d79C652a7dd37a6074e",
        fromBlock: 123566896,
      },
      // Allo V1 -> V2 Migration
      // {
      //   contractName: "AlloV2/AlloV1ToV2ProfileMigration",
      //   address: "0x",
      //   fromBlock: 0,
      // },
      // Allo V2
      {
        address: "0x4aacca72145e1df2aec137e1f3c5e3d75db8b5f3",
        contractName: "AlloV2/Registry/V1",
        fromBlock: 146489425,
      },
      {
        contractName: "AlloV2/Allo/V1",
        address: "0x1133eA7Af70876e64665ecD07C0A0476d09465a1",
        fromBlock: 146498081,
      },
    ],
  },
  {
    id: 421613,
    name: "arbitrum-goerli",
    rpc: rpcUrl
      .default("https://arb-goerli.g.alchemy.com/v2/")
      .parse(process.env.ARBITRUM_GOERLI_RPC_URL),
    pricesFromTimestamp: Date.UTC(2023, 7, 1, 0, 0, 0),
    tokens: [
      {
        code: "USDC",
        address: "0xfd064A18f3BF249cf1f87FC203E90D8f650f2d63",
        decimals: 6,
        priceSource: {
          chainId: 42161,
          address: "0xaf88d065e77c8cC2239327C5EDb3A432268e5831",
        },
      },
      {
        code: "ARB",
        address: "0xB50721BCf8d664c30412Cfbc6cf7a15145234ad1",
        decimals: 18,
        priceSource: {
          chainId: 42161,
          address: "0x912ce59144191c1204e64559fe8253a0e49e6548",
        },
      },
      {
        code: "ETH",
        address: "0x0000000000000000000000000000000000000000",
        decimals: 18,
        priceSource: {
          chainId: 42161,
          address: "0x0000000000000000000000000000000000000000",
        },
      },
    ],
    subscriptions: [
      {
        contractName: "AlloV1/ProjectRegistry/V2",
        address: "0x0CD135777dEaB6D0Bb150bDB0592aC9Baa4d0871",
      },
      {
        contractName: "AlloV1/RoundFactory/V2",
        address: "0xdf25423c9ec15347197Aa5D3a41c2ebE27587D59",
      },
      {
        contractName: "AlloV1/QuadraticFundingVotingStrategyFactory/V2",
        address: "0x0BFA0AAF5f2D81f859e85C8E82A3fc5b624fc6E8",
      },
      {
        contractName: "AlloV1/ProgramFactory/V1",
        address: "0xd39b40aC9279EeeB86FBbDeb2C9acDF16e16cF89",
        fromBlock: 0,
      },
    ],
  },
  {
    id: 80001,
    name: "polygon-mumbai",
    rpc: rpcUrl
      .default("https://rpc-mumbai.maticvigil.com/")
      .parse(process.env.POLYGON_MUMBAI_RPC_URL),
    pricesFromTimestamp: Date.UTC(2023, 8, 19, 0, 0, 0),
    tokens: [
      {
        code: "MATIC",
        address: "0x0000000000000000000000000000000000000000",
        decimals: 18,
        priceSource: {
          chainId: 1,
          address: "0x7d1afa7b718fb893db30a3abc0cfc608aacfebb0",
        },
      },
      {
        code: "USDC",
        address: "0x9999f7Fea5938fD3b1E26A12c3f2fb024e194f97",
        decimals: 6,
        priceSource: {
          chainId: 1,
          address: "0xa0b86991c6218b36c1d19d4a2e9eb0ce3606eb48",
        },
      },
    ],
    subscriptions: [
      {
        contractName: "AlloV1/ProjectRegistry/V2",
        address: "0x545B282A50EaeA01A619914d44105437036CbB36",
        fromBlock: 39793132,
      },
      {
        contractName: "AlloV1/RoundFactory/V2",
        address: "0xE1c5812e9831bc1d5BDcF50AAEc1a47C4508F3fA",
        fromBlock: 39793132,
      },
      {
        contractName: "AlloV1/QuadraticFundingVotingStrategyFactory/V2",
        address: "0xF7c101A95Ea4cBD5DA0Ab9827D7B2C9857440143",
        fromBlock: 39793132,
      },
      {
        contractName: "AlloV1/MerklePayoutStrategyFactory/V2",
        address: "0xc1a26b0789C3E93b07713e90596Cad8d0442C826",
        fromBlock: 39793132,
      },
      {
        contractName: "AlloV1/DirectPayoutStrategyFactory/V2",
        address: "0xD9B7Ce1F68A93dF783A8519ed52b74f5DcF5AFE1",
        fromBlock: 39793132,
      },
      {
        contractName: "AlloV1/ProgramFactory/V1",
        address: "0xDF9BF58Aa1A1B73F0e214d79C652a7dd37a6074e",
        fromBlock: 39793132,
      },
      // Allo V2
      {
        address: "0x4aacca72145e1df2aec137e1f3c5e3d75db8b5f3",
        contractName: "AlloV2/Registry/V1",
        fromBlock: 41939383,
      },
      {
        contractName: "AlloV2/Allo/V1",
        address: "0x1133eA7Af70876e64665ecD07C0A0476d09465a1",
        fromBlock: 41940805,
      },
    ],
  },
  {
    id: 137,
    name: "polygon",
    rpc: rpcUrl
      .default("https://polygon-rpc.com")
      .parse(process.env.POLYGON_RPC_URL),
    pricesFromTimestamp: Date.UTC(2023, 8, 19, 0, 0, 0),
    tokens: [
      {
        code: "MATIC",
        address: "0x0000000000000000000000000000000000000000",
        decimals: 18,
        priceSource: {
          chainId: 1,
          address: "0x7d1afa7b718fb893db30a3abc0cfc608aacfebb0",
        },
      },
      {
        code: "USDC",
        address: "0x3c499c542cEF5E3811e1192ce70d8cC03d5c3359",
        decimals: 6,
        priceSource: {
          chainId: 1,
          address: "0xa0b86991c6218b36c1d19d4a2e9eb0ce3606eb48",
        },
      },
      {
        code: "DATA",
        address: "0x3a9A81d576d83FF21f26f325066054540720fC34",
        decimals: 18,
        priceSource: {
          chainId: 1,
          address: "0x8f693ca8d21b157107184d29d398a8d082b38b76",
        },
      },
      {
        code: "USDGLO",
        address: "0x4f604735c1cf31399c6e711d5962b2b3e0225ad3",
        decimals: 18,
        priceSource: {
          chainId: 10,
          address: "0x4f604735c1cf31399c6e711d5962b2b3e0225ad3",
        },
      },
    ],
    subscriptions: [
      {
        contractName: "AlloV1/ProjectRegistry/V2",
        address: "0x5C5E2D94b107C7691B08E43169fDe76EAAB6D48b",
        fromBlock: 47215935,
      },
      {
        contractName: "AlloV1/RoundFactory/V2",
        address: "0x5ab68dCdcA37A1C2b09c5218e28eB0d9cc3FEb03",
        fromBlock: 47215935,
      },
      {
        contractName: "AlloV1/QuadraticFundingVotingStrategyFactory/V2",
        address: "0xc1a26b0789C3E93b07713e90596Cad8d0442C826",
        fromBlock: 47215935,
      },
      {
        contractName: "AlloV1/MerklePayoutStrategyFactory/V2",
        address: "0xD0e19DBF9b896199F35Df255A1bf8dB3C787531c",
        fromBlock: 47215935,
      },
      {
        contractName: "AlloV1/DirectPayoutStrategyFactory/V2",
        address: "0xF2a07728107B04266015E67b1468cA0a536956C8",
        fromBlock: 47215935,
      },
      {
        contractName: "AlloV1/ProgramFactory/V1",
        address: "0xF7c101A95Ea4cBD5DA0Ab9827D7B2C9857440143",
        fromBlock: 47215935,
      },
      // Allo V2
      {
        address: "0x4aacca72145e1df2aec137e1f3c5e3d75db8b5f3",
        contractName: "AlloV2/Registry/V1",
        fromBlock: 49466006,
      },
      {
        contractName: "AlloV2/Allo/V1",
        address: "0x1133eA7Af70876e64665ecD07C0A0476d09465a1",
        fromBlock: 49467628,
      },
    ],
  },
  {
    id: 8453,
    name: "base",
    rpc: rpcUrl
      .default("https://mainnet.base.org/")
      .parse(process.env.BASE_RPC_URL),
    pricesFromTimestamp: Date.UTC(2023, 12, 1, 0, 0, 0),
    tokens: [
      {
        code: "USDC",
        address: "0x833589fCD6eDb6E08f4c7C32D4f71b54bdA02913",
        decimals: 6,
        priceSource: {
          chainId: 1,
          address: "0xA0b86991c6218b36c1d19D4a2e9Eb0cE3606eB48",
        },
      },
      {
        code: "ETH",
        address: "0x0000000000000000000000000000000000000000",
        decimals: 18,
        priceSource: {
          chainId: 1,
          address: "0x0000000000000000000000000000000000000000",
        },
      },
    ],
    subscriptions: [
      {
        address: "0xA78Daa89fE9C1eC66c5cB1c5833bC8C6Cb307918",
        contractName: "AlloV1/ProjectRegistry/V2",
        fromBlock: 7151900,
      },
      {
        address: "0xc7722909fEBf7880E15e67d563E2736D9Bb9c1Ab",
        contractName: "AlloV1/RoundFactory/V2",
        fromBlock: 7151900,
      },
      {
        address: "0xC3A195EEa198e74D67671732E1B8F8A23781D735",
        contractName: "AlloV1/QuadraticFundingVotingStrategyFactory/V2",
        fromBlock: 7151900,
      },
      {
        address: "0xF7c101A95Ea4cBD5DA0Ab9827D7B2C9857440143",
        contractName: "AlloV1/MerklePayoutStrategyFactory/V2",
        fromBlock: 7152110,
      },
      {
        address: "0x74c3665540FC8B92Dd06a7e56a51eCa038C18180",
        contractName: "AlloV1/DirectPayoutStrategyFactory/V2",
        fromBlock: 7151900,
      },
      {
        contractName: "AlloV1/ProgramFactory/V1",
        address: "0xDF9BF58Aa1A1B73F0e214d79C652a7dd37a6074e",
        fromBlock: 7151884,
      },
      // Allo V2
      {
        address: "0x4aacca72145e1df2aec137e1f3c5e3d75db8b5f3",
        contractName: "AlloV2/Registry/V1",
        fromBlock: 6083365,
      },
      {
        contractName: "AlloV2/Allo/V1",
        address: "0x1133eA7Af70876e64665ecD07C0A0476d09465a1",
        fromBlock: 6084909,
      },
    ],
  },
  {
    id: 324,
    name: "zksync-era-mainnet",
    rpc: rpcUrl
      .default("https://mainnet.era.zksync.io")
      .parse(process.env.ZKSYNC_RPC_URL),
    pricesFromTimestamp: Date.UTC(2023, 12, 1, 0, 0, 0),
    tokens: [
      {
        code: "ETH",
        address: "0x0000000000000000000000000000000000000000",
        decimals: 18,
        priceSource: {
          chainId: 1,
          address: "0x0000000000000000000000000000000000000000",
        },
      },
      {
        code: "USDC",
        address: "0x3355df6D4c9C3035724Fd0e3914dE96A5a83aaf4",
        decimals: 6,
        priceSource: {
          chainId: 1,
          address: "0xA0b86991c6218b36c1d19D4a2e9Eb0cE3606eB48",
        },
      },
      {
        code: "USDT",
        address: "0x493257fD37EDB34451f62EDf8D2a0C418852bA4C",
        decimals: 6,
        priceSource: {
          chainId: 1,
          address: "0xdAC17F958D2ee523a2206206994597C13D831ec7",
        },
      },
      {
        code: "DAI",
        address: "0x4B9eb6c0b6ea15176BBF62841C6B2A8a398cb656",
        decimals: 18,
        priceSource: {
          chainId: 1,
          address: "0x6B175474E89094C44Da98b954EedeAC495271d0F",
        },
      },
      {
        code: "LUSD",
        address: "0x503234F203fC7Eb888EEC8513210612a43Cf6115",
        decimals: 18,
        priceSource: {
          chainId: 1,
          address: "0x5f98805a4e8be255a32880fdec7f6728c6568ba0",
        },
      },
      {
        code: "MUTE",
        address: "0x0e97c7a0f8b2c9885c8ac9fc6136e829cbc21d42",
        decimals: 18,
        priceSource: {
          chainId: 1,
          address: "0xa49d7499271ae71cd8ab9ac515e6694c755d400c",
        },
      },
    ],
    subscriptions: [
      {
        address: "0xe6CCEe93c97E20644431647B306F48e278aFFdb9",
        contractName: "AlloV1/ProjectRegistry/V2",
        fromBlock: 20900000,
      },
      {
        address: "0xF3B5a0d59C6292BD0e4f8Cf735EEF52b98f428E6",
        contractName: "AlloV1/RoundFactory/V2",
        fromBlock: 20900000,
      },
      {
        address: "0x94cB638556d3991363102431d8cE9e839C734677",
        contractName: "AlloV1/QuadraticFundingVotingStrategyFactory/V2",
        fromBlock: 20900000,
      },
      {
        address: "0x41A8F19C6CB88C9Cc98d29Cb7A4015629910fFc0",
        contractName: "AlloV1/MerklePayoutStrategyFactory/V2",
        fromBlock: 20900000,
      },
      {
        address: "0x0ccdfCB7e5DB60AAE5667d1680B490F7830c49C8",
        contractName: "AlloV1/DirectPayoutStrategyFactory/V2",
        fromBlock: 20900000,
      },
      {
        contractName: "AlloV1/ProgramFactory/V1",
        address: "0x68a14AF71BFa0FE09fC937033f6Ea5153c0e75e4",
        fromBlock: 20907048,
      },
    ],
  },
  {
    id: 280,
    name: "zksync-era-testnet",
    rpc: rpcUrl
      .default("https://testnet.era.zksync.dev")
      .parse(process.env.ZKSYNC_TESTNET_RPC_URL),
    pricesFromTimestamp: Date.UTC(2023, 12, 1, 0, 0, 0),
    tokens: [
      {
        code: "ETH",
        address: "0x0000000000000000000000000000000000000000",
        decimals: 18,
        priceSource: {
          chainId: 1,
          address: "0x0000000000000000000000000000000000000000",
        },
      },
      {
        code: "TEST",
        address: "0x8fd03Cd97Da068CC242Ab7551Dc4100DD405E8c7",
        decimals: 18,
        priceSource: {
          chainId: 1,
          address: "0x6B175474E89094C44Da98b954EedeAC495271d0F",
        },
      },
    ],
    subscriptions: [
      {
        address: "0xb0F4882184EB6,e3ed120c5181651D50719329788",
        contractName: "AlloV1/ProjectRegistry/V2",
      },
      {
        address: "0x0Bb6e2dfEaef0Db5809B3979717E99e053Cbae72",
        contractName: "AlloV1/RoundFactory/V2",
        fromBlock: 14410000,
      },
      {
        address: "0x8c28F21D2d8C53eedC58bF9cdCfb7DCF7d809d97",
        contractName: "AlloV1/QuadraticFundingVotingStrategyFactory/V2",
        fromBlock: 14410000,
      },
      {
        contractName: "AlloV1/MerklePayoutStrategyFactory/V2",
        address: "0xbA160C13F8F626e3232078aDFD6eD2f2B2289563",
        fromBlock: 14410000,
      },
      {
        contractName: "AlloV1/DirectPayoutStrategyFactory/V2",
        address: "0x4170665B31bC10009f8a69CeaACf3265C3d66797",
        fromBlock: 14410000,
      },
      {
        contractName: "AlloV1/ProgramFactory/V1",
        address: "0x6D341814Be4E2316142D9190E390b494F1dECFAf",
        fromBlock: 14412765,
      },
    ],
  },
  {
    id: 43114,
    name: "avalanche",
    rpc: rpcUrl
      .default("https://rpc.ankr.com/avalanche")
      .parse(process.env.AVALANCHE_RPC_URL),
    pricesFromTimestamp: Date.UTC(2023, 8, 19, 0, 0, 0),
    tokens: [
      {
        code: "AVAX",
        address: "0x0000000000000000000000000000000000000000",
        decimals: 18,
        priceSource: {
          chainId: 43114,
          address: "0x0000000000000000000000000000000000000000",
        },
      },
      {
        code: "USDC",
        address: "0xB97EF9Ef8734C71904D8002F8b6Bc66Dd9c48a6E",
        decimals: 6,
        priceSource: {
          chainId: 1,
          address: "0xa0b86991c6218b36c1d19d4a2e9eb0ce3606eb48",
        },
      },
    ],
    subscriptions: [
      {
        contractName: "AlloV1/ProjectRegistry/V2",
        address: "0xDF9BF58Aa1A1B73F0e214d79C652a7dd37a6074e",
        fromBlock: 34540051,
      },
      {
        contractName: "AlloV1/RoundFactory/V2",
        address: "0x8eC471f30cA797FD52F9D37A47Be2517a7BD6912",
        fromBlock: 34540051,
      },
      {
        contractName: "AlloV1/QuadraticFundingVotingStrategyFactory/V2",
        address: "0x2AFA4bE0f2468347A2F086c2167630fb1E58b725",
        fromBlock: 34540051,
      },
      {
        contractName: "AlloV1/MerklePayoutStrategyFactory/V2",
        address: "0x27efa1C90e097c980c669AB1a6e326AD4164f1Cb",
        fromBlock: 34540051,
      },
      {
        contractName: "AlloV1/DirectPayoutStrategyFactory/V2",
        address: "0x8AdFcF226dfb2fA73788Ad711C958Ba251369cb3",
        fromBlock: 34540051,
      },
      {
        contractName: "AlloV1/ProgramFactory/V1",
        address: "0xd07D54b0231088Ca9BF7DA6291c911B885cBC140",
        fromBlock: 34540051,
      },
    ],
  },
  {
    id: 43113,
    name: "avalanche-fuji",
    rpc: rpcUrl
      .default("https://avalanche-fuji-c-chain.publicnode.com")
      .parse(process.env.AVALANCHE_FUJI_RPC_URL),
    pricesFromTimestamp: Date.UTC(2023, 8, 19, 0, 0, 0),
    tokens: [
      {
        code: "AVAX",
        address: "0x0000000000000000000000000000000000000000",
        decimals: 18,
        priceSource: {
          chainId: 43114,
          address: "0x0000000000000000000000000000000000000000",
        },
      },
      {
        code: "USDC",
        address: "0xB97EF9Ef8734C71904D8002F8b6Bc66Dd9c48a6E",
        decimals: 6,
        priceSource: {
          chainId: 1,
          address: "0xa0b86991c6218b36c1d19d4a2e9eb0ce3606eb48",
        },
      },
    ],
    subscriptions: [
      {
        contractName: "AlloV1/ProjectRegistry/V2",
        address: "0xDF9BF58Aa1A1B73F0e214d79C652a7dd37a6074e",
        fromBlock: 25380385,
      },
      {
        contractName: "AlloV1/RoundFactory/V2",
        address: "0x8eC471f30cA797FD52F9D37A47Be2517a7BD6912",
        fromBlock: 25380385,
      },
      {
        contractName: "AlloV1/QuadraticFundingVotingStrategyFactory/V2",
        address: "0x2AFA4bE0f2468347A2F086c2167630fb1E58b725",
        fromBlock: 25380385,
      },
      {
        contractName: "AlloV1/ProgramFactory/V1",
        address: "0x862D7F621409cF572f179367DdF1B7144AcE1c76",
        fromBlock: 25380385,
      },
    ],
  },
  {
    id: 534351,
    name: "scroll-sepolia",
    rpc: rpcUrl
      .default("https://sepolia-rpc.scroll.io")
      .parse(process.env.SCROLL_SEPOLIA_RPC_URL),
    pricesFromTimestamp: Date.UTC(2024, 0, 1, 0, 0, 0),
    maxGetLogsRange: 2000,
    tokens: [
      {
        code: "ETH",
        address: "0x0000000000000000000000000000000000000000",
        decimals: 18,
        priceSource: {
          chainId: 1,
          address: "0x0000000000000000000000000000000000000000",
        },
      },
      {
        code: "MTK",
        address: "0xc2332031de487f430fae3290c05465d907785eda",
        decimals: 18,
        priceSource: {
          chainId: 1,
          address: "0x6B175474E89094C44Da98b954EedeAC495271d0F",
        },
      },
    ],
    subscriptions: [
      {
        contractName: "AlloV1/ProjectRegistry/V2",
        address: "0xA78Daa89fE9C1eC66c5cB1c5833bC8C6Cb307918",
        fromBlock: 2774478,
      },
      {
        contractName: "AlloV1/RoundFactory/V2",
        address: "0xF2a07728107B04266015E67b1468cA0a536956C8",
        fromBlock: 2774478,
      },
      {
        contractName: "AlloV1/QuadraticFundingVotingStrategyFactory/V2",
        address: "0x545B282A50EaeA01A619914d44105437036CbB36",
        fromBlock: 2774478,
      },
      {
        contractName: "AlloV1/ProgramFactory/V1",
        address: "0xd07D54b0231088Ca9BF7DA6291c911B885cBC140",
        fromBlock: 2774478,
      },
    ],
  },
  {
    id: 534352,
    name: "scroll",
    rpc: rpcUrl
      .default("https://rpc.scroll.io")
      .parse(process.env.SCROLL_RPC_URL),
    pricesFromTimestamp: Date.UTC(2024, 0, 1, 0, 0, 0),
    tokens: [
      {
        code: "ETH",
        address: "0x0000000000000000000000000000000000000000",
        decimals: 18,
        priceSource: {
          chainId: 1,
          address: "0x0000000000000000000000000000000000000000",
        },
      },
      {
        code: "USDC",
        address: "0x06eFdBFf2a14a7c8E15944D1F4A48F9F95F663A4",
        decimals: 6,
        priceSource: {
          chainId: 1,
          address: "0xA0b86991c6218b36c1d19D4a2e9Eb0cE3606eB48",
        },
      },
    ],
    subscriptions: [
      {
        contractName: "AlloV1/ProjectRegistry/V2",
        address: "0xDF9BF58Aa1A1B73F0e214d79C652a7dd37a6074e",
        fromBlock: 2683205,
      },
      {
        contractName: "AlloV1/RoundFactory/V2",
        address: "0x29aAF7D4E83A778DAee08Fe04B0712c4C2989AD1",
        fromBlock: 2683205,
      },
      {
        contractName: "AlloV1/QuadraticFundingVotingStrategyFactory/V2",
        address: "0x5b55728e41154562ee80027C1247B13382692e5C",
        fromBlock: 2683205,
      },
      {
        contractName: "AlloV1/ProgramFactory/V1",
        address: "0x545B282A50EaeA01A619914d44105437036CbB36",
        fromBlock: 2683205,
      },
    ],
  },
];

export const getDecimalsForToken = (
  chainId: ChainId,
  tokenAddress: string
): number => {
  const chain = CHAINS.find((c) => c.id === chainId);
  if (chain === undefined) {
    throw new Error(`No such chain: ${chainId}`);
  }

  const token = chain.tokens.find(
    (t) => t.address.toLowerCase() === tokenAddress.toLowerCase()
  );
  if (token === undefined) {
    throw new Error(
      `No such token: ${tokenAddress} configured for chain ${chainId}`
    );
  }

  return token.decimals;
};

export const getChainConfigById = (chainId: ChainId): Chain => {
  const chain = CHAINS.find((c) => c.id === chainId);
  if (chain === undefined) {
    throw new Error(`Chain not configured: ${chainId}`);
  }
  return chain;
};

export type Config = {
  buildTag: string | null;
  storageDir: string;
  cacheDir: string | null;
  fromBlock: bigint | "latest";
  toBlock: ToBlock;
  passportScorerId: number;
  logLevel: "trace" | "debug" | "info" | "warn" | "error";
  httpServerWaitForSync: boolean;
  ipfsGateway: string;
  coingeckoApiKey: string | null;
  coingeckoApiUrl: string;
  chains: Chain[];
  runOnce: boolean;
  apiHttpPort: number;
  sentryDsn: string | null;
  databaseUrl: string;
  databaseSchemaName: string;
  hostname: string;
  deploymentEnvironment: "local" | "development" | "staging" | "production";
  enableResourceMonitor: boolean;
  dropDb: boolean;
  estimatesLinearQfWorkerPoolSize: number | null;
};

export function getConfig(): Config {
  const buildTag = z
    .union([z.string(), z.null()])
    .default(null)
    .parse(process.env.BUILD_TAG);

  const enableResourceMonitor = z
    .enum(["true", "false"])
    .transform((value) => value === "true")
    .parse(process.env.ENABLE_RESOURCE_MONITOR);

  const apiHttpPort = z.coerce.number().parse(process.env.PORT);

  const deploymentEnvironment = z
    .union([
      z.literal("local"),
      z.literal("development"),
      z.literal("staging"),
      z.literal("production"),
    ])
    .parse(process.env.DEPLOYMENT_ENVIRONMENT);

  const passportScorerId = z.coerce
    .number()
    .parse(process.env.PASSPORT_SCORER_ID);

  const coingeckoApiKey = z
    .union([z.string(), z.null()])
    .default(null)
    .parse(process.env.COINGECKO_API_KEY);

  const coingeckoApiUrl =
    coingeckoApiKey === null
      ? "https://api.coingecko.com/api/v3"
      : "https://pro-api.coingecko.com/api/v3/";

  const storageDir = z
    .string()
    .default("./.var")
    .parse(process.env.STORAGE_DIR);

  const cacheDir = z
    .union([z.string(), z.null()])
    .default(path.join(storageDir, "cache"))
    .parse(process.env.CACHE_DIR);

  const { values: args } = parseArgs({
    options: {
      "to-block": {
        type: "string",
      },
      "from-block": {
        type: "string",
      },
      "drop-db": {
        type: "boolean",
      },
      "log-level": {
        type: "string",
      },
      "run-once": {
        type: "boolean",
      },
      "no-cache": {
        type: "boolean",
      },
      "http-wait-for-sync": {
        type: "string",
      },
    },
  });

  const chains = z
    .string()
    .parse(process.env.INDEXED_CHAINS)
    .split(",")
    .map((chainName) => {
      const c = CHAINS.find((chain) => chain.name === chainName);
      if (c === undefined) {
        throw new Error(`Chain ${chainName} not configured`);
      }
      return c;
    });

  const toBlock = z
    .literal("latest")
    .or(z.coerce.bigint())
    .default("latest")
    .parse(args["to-block"]);

  const fromBlock = z
    .literal("latest")
    .or(z.coerce.bigint())
    .default(0n)
    .parse(args["from-block"]);

  const logLevel = z
    .union([
      z.literal("trace"),
      z.literal("debug"),
      z.literal("info"),
      z.literal("warn"),
      z.literal("error"),
    ])
    .default("info")
    .parse(args["log-level"] ?? process.env.LOG_LEVEL);

  const runOnce = z.boolean().default(false).parse(args["run-once"]);

  const ipfsGateway = z
    .string()
    .default("https://ipfs.io")
    .parse(process.env.IPFS_GATEWAY);

  const sentryDsn = z
    .union([z.string(), z.null()])
    .default(null)
    .parse(process.env.SENTRY_DSN);

  const hostname = os.hostname();

  const databaseUrl = z.string().url().parse(process.env.DATABASE_URL);

  const sqlSafeHostname = hostname.replace(/[^a-zA-Z0-9]/g, "_").toLowerCase();
  const databaseSchemaName = `chain_data_${sqlSafeHostname}_${CHAIN_DATA_VERSION}`;

  const dropDb = z.boolean().default(false).parse(args["drop-db"]);

  const estimatesLinearQfWorkerPoolSize = z.coerce
    .number()
    .nullable()
    .default(null)
    .parse(process.env.ESTIMATES_LINEARQF_WORKER_POOL_SIZE);

  const httpServerWaitForSync = z
    .enum(["true", "false"])
    .default("true")
    .transform((value) => value === "true")
    .parse(args["http-wait-for-sync"] ?? process.env.HTTP_SERVER_WAIT_FOR_SYNC);

  return {
    buildTag: buildTag,
    sentryDsn,
    coingeckoApiUrl,
    coingeckoApiKey,
    storageDir,
    chains,
    toBlock,
    fromBlock,
    cacheDir,
    logLevel,
    runOnce,
    ipfsGateway,
    passportScorerId,
    apiHttpPort,
    deploymentEnvironment,
    enableResourceMonitor,
    databaseUrl,
    dropDb,
    databaseSchemaName,
    httpServerWaitForSync,
    hostname: os.hostname(),
    estimatesLinearQfWorkerPoolSize,
  };
}<|MERGE_RESOLUTION|>--- conflicted
+++ resolved
@@ -10,11 +10,7 @@
 type ChainId = number;
 type CoingeckoSupportedChainId = 1 | 10 | 250 | 42161 | 43114;
 
-<<<<<<< HEAD
 const CHAIN_DATA_VERSION = "41";
-=======
-const CHAIN_DATA_VERSION = "40";
->>>>>>> 346671a5
 
 export type Token = {
   code: string;
