import "dotenv/config";
import { parseArgs } from "node:util";
import { ToBlock } from "chainsauce";
import { z } from "zod";
import path from "node:path";
import abis from "./indexer/abis/index.js";
import { Address, Hex } from "./types.js";
import os from "node:os";

type ChainId = number;
type CoingeckoSupportedChainId = 1 | 10 | 250 | 42161 | 43114 | 713715;

<<<<<<< HEAD
const CHAIN_DATA_VERSION = "65";
=======
const CHAIN_DATA_VERSION = "63";
>>>>>>> 8e408d93

export type Token = {
  code: string;
  address: string;
  decimals: number;
  priceSource: { chainId: CoingeckoSupportedChainId; address: string };
  voteAmountCap?: bigint;
};

export type Subscription = {
  address: Hex;
  contractName: keyof typeof abis;
  fromBlock?: number;
  eventsRenames?: Record<string, string>;
};

export type Chain = {
  rpc: string;
  name: string;
  id: ChainId;
  pricesFromTimestamp: number;
  tokens: Token[];
  subscriptions: Subscription[];
  maxGetLogsRange?: number;
};

const rpcUrl = z.string().url();

const CHAINS: Chain[] = [
  {
    id: 1,
    name: "mainnet",
    rpc: rpcUrl
      .default("https://mainnet.infura.io/v3/")
      .parse(process.env.MAINNET_RPC_URL),
    pricesFromTimestamp: Date.UTC(2022, 11, 1, 0, 0, 0),
    tokens: [
      {
        code: "USDC",
        address: "0xA0b86991c6218b36c1d19D4a2e9Eb0cE3606eB48",
        decimals: 6,
        priceSource: {
          chainId: 1,
          address: "0xA0b86991c6218b36c1d19D4a2e9Eb0cE3606eB48",
        },
      },
      {
        code: "DAI",
        address: "0x6B175474E89094C44Da98b954EedeAC495271d0F",
        decimals: 18,
        priceSource: {
          chainId: 1,
          address: "0x6B175474E89094C44Da98b954EedeAC495271d0F",
        },
      },
      {
        code: "ETH",
        address: "0x0000000000000000000000000000000000000000",
        decimals: 18,
        priceSource: {
          chainId: 1,
          address: "0x0000000000000000000000000000000000000000",
        },
      },
      {
        code: "ETH",
        address: "0xEeeeeEeeeEeEeeEeEeEeeEEEeeeeEeeeeeeeEEeE",
        decimals: 18,
        priceSource: {
          chainId: 1,
          address: "0x0000000000000000000000000000000000000000",
        },
      },
    ],
    subscriptions: [
      {
        contractName: "AlloV1/ProjectRegistry/V2",
        address: "0x03506eD3f57892C85DB20C36846e9c808aFe9ef4",
      },
      {
        contractName: "AlloV1/RoundFactory/V2",
        address: "0x9Cb7f434aD3250d1656854A9eC7A71EceC6eE1EF",
        fromBlock: 16994474,
      },
      {
        contractName: "AlloV1/QuadraticFundingVotingStrategyFactory/V2",
        address: "0x4a850F463D1C4842937c5Bc9540dBc803D744c9F",
        fromBlock: 16994526,
      },
      {
        contractName: "AlloV1/MerklePayoutStrategyFactory/V2",
        address: "0x8F8d78f119Aa722453d33d6881f4D400D67D054F",
        fromBlock: 16994526,
      },
      {
        contractName: "AlloV1/DirectPayoutStrategyFactory/V2",
        address: "0xd07D54b0231088Ca9BF7DA6291c911B885cBC140",
        fromBlock: 16994526,
      },
      {
        contractName: "AlloV1/ProgramFactory/V1",
        address: "0x56296242CA408bA36393f3981879fF9692F193cC",
        fromBlock: 16994451,
      },
      // Allo V2
      {
        contractName: "AlloV2/Registry/V1",
        address: "0x4AAcca72145e1dF2aeC137E1f3C5E3D75DB8b5f3",
        fromBlock: 18486688,
      },
      {
        contractName: "AlloV2/Allo/V1",
        address: "0x1133eA7Af70876e64665ecD07C0A0476d09465a1",
        fromBlock: 18486975,
      },
    ],
  },
  {
    id: 10,
    name: "optimism",
    rpc: rpcUrl
      .default("https://opt-mainnet.g.alchemy.com/v2/")
      .parse(process.env.OPTIMISM_RPC_URL),
    pricesFromTimestamp: Date.UTC(2022, 11, 1, 0, 0, 0),
    tokens: [
      {
        code: "USDC",
        address: "0x7F5c764cBc14f9669B88837ca1490cCa17c31607",
        decimals: 6,
        priceSource: {
          chainId: 10,
          address: "0x7F5c764cBc14f9669B88837ca1490cCa17c31607",
        },
      },
      {
        code: "DAI",
        address: "0xDA10009cBd5D07dd0CeCc66161FC93D7c9000da1",
        decimals: 18,
        priceSource: {
          chainId: 10,
          address: "0xDA10009cBd5D07dd0CeCc66161FC93D7c9000da1",
        },
      },
      {
        code: "USDGLO",
        address: "0x4f604735c1cf31399c6e711d5962b2b3e0225ad3",
        decimals: 18,
        priceSource: {
          chainId: 10,
          address: "0x4f604735c1cf31399c6e711d5962b2b3e0225ad3",
        },
      },
      {
        code: "GIST",
        address: "0x93a5347036f69bc6f37ed2b59cbcdda927719217",
        decimals: 18,
        voteAmountCap: BigInt(10e18),
        priceSource: {
          chainId: 10,
          address: "0xDA10009cBd5D07dd0CeCc66161FC93D7c9000da1",
        },
      },
      {
        code: "ETH",
        address: "0x0000000000000000000000000000000000000000",
        decimals: 18,
        priceSource: {
          chainId: 10,
          address: "0x0000000000000000000000000000000000000000",
        },
      },
      {
        code: "ETH",
        address: "0xEeeeeEeeeEeEeeEeEeEeeEEEeeeeEeeeeeeeEEeE",
        decimals: 18,
        priceSource: {
          chainId: 10,
          address: "0x0000000000000000000000000000000000000000",
        },
      },
      {
        code: "OP",
        address: "0x4200000000000000000000000000000000000042",
        decimals: 18,
        priceSource: {
          chainId: 10,
          address: "0x4200000000000000000000000000000000000042",
        },
      },
    ],
    subscriptions: [
      {
        contractName: "AlloV1/ProjectRegistry/V2",
        address: "0x8e1bD5Da87C14dd8e08F7ecc2aBf9D1d558ea174",
      },
      {
        contractName: "AlloV1/RoundFactory/V2",
        address: "0x04E753cFB8c8D1D7f776f7d7A033740961b6AEC2",
        fromBlock: 87169287,
      },
      {
        contractName: "AlloV1/QuadraticFundingVotingStrategyFactory/V2",
        address: "0x838C5e10dcc1e54d62761d994722367BA167AC22",
        fromBlock: 87168143,
      },
      {
        contractName: "AlloV1/MerklePayoutStrategyFactory/V2",
        address: "0xB5365543cdDa2C795AD104F4cB784EF3DB1CD383",
        fromBlock: 87168143,
      },
      {
        contractName: "AlloV1/DirectPayoutStrategyFactory/V2",
        address: "0x2Bb670C3ffC763b691062d671b386E51Cf1840f0",
        fromBlock: 87168143,
      },
      {
        contractName: "AlloV1/ProgramFactory/V1",
        address: "0xd5Fb00093Ebd30011d932cB69bb6313c550aB05f",
        fromBlock: 87162429,
      },
      // Allo V2
      {
        contractName: "AlloV2/Registry/V1",
        address: "0x4AAcca72145e1dF2aeC137E1f3C5E3D75DB8b5f3",
        fromBlock: 111678968,
      },
      {
        contractName: "AlloV2/Allo/V1",
        address: "0x1133eA7Af70876e64665ecD07C0A0476d09465a1",
        fromBlock: 111680064,
      },
    ],
  },
  {
    id: 11155111,
    name: "sepolia",
    rpc: rpcUrl
      .default("https://ethereum-sepolia.publicnode.com")
      .parse(process.env.SEPOLIA_RPC_URL),
    pricesFromTimestamp: Date.UTC(2023, 11, 1, 0, 0, 0),
    tokens: [
      {
        code: "DAI",
        address: "0x8db0F9eE54753B91ec1d81Bf68074Be82ED30fEb",
        decimals: 18,
        priceSource: {
          chainId: 1,
          address: "0x6B175474E89094C44Da98b954EedeAC495271d0F",
        },
      },
      {
        code: "DAI",
        address: "0xa9dd7983B57E1865024d27110bAB098B66087e8F",
        decimals: 18,
        priceSource: {
          chainId: 1,
          address: "0x6B175474E89094C44Da98b954EedeAC495271d0F",
        },
      },
      {
        code: "ETH",
        address: "0x0000000000000000000000000000000000000000",
        decimals: 18,
        priceSource: {
          chainId: 1,
          address: "0x0000000000000000000000000000000000000000",
        },
      },
      {
        code: "ETH",
        address: "0xEeeeeEeeeEeEeeEeEeEeeEEEeeeeEeeeeeeeEEeE",
        decimals: 18,
        priceSource: {
          chainId: 1,
          address: "0x0000000000000000000000000000000000000000",
        },
      },
      {
        code: "USDC",
        address: "0x78e0D07C4A08adFfe610113310163b40E7e47e81",
        decimals: 6,
        priceSource: {
          chainId: 1,
          address: "0xa0b86991c6218b36c1d19d4a2e9eb0ce3606eb48",
        },
      },
    ],
    subscriptions: [
      {
        address: "0x2420EABfA2C0e6f77E435B0B7615c848bF4963AF",
        contractName: "AlloV1/ProjectRegistry/V2",
        fromBlock: 4738892,
      },
      {
        address: "0xF1d4F5f21746bCD75fD71eB18992443f4F0edb6f",
        contractName: "AlloV1/RoundFactory/V2",
        fromBlock: 4738000,
      },
      {
        address: "0xf5D111B57de221774866AC32c4435841F5c141D5",
        contractName: "AlloV1/QuadraticFundingVotingStrategyFactory/V2",
        fromBlock: 4738000,
      },
      {
        contractName: "AlloV1/MerklePayoutStrategyFactory/V2",
        address: "0xB5CF3fFD3BDfC6A124aa9dD96fE14118Ed8083e5",
        fromBlock: 4738000,
      },
      {
        contractName: "AlloV1/DirectPayoutStrategyFactory/V2",
        address: "0xC2B0d8dAdB88100d8509534BB8B5778d1901037d",
        fromBlock: 4738000,
      },
      {
        contractName: "AlloV1/ProgramFactory/V1",
        address: "0x79Ba35cb31620db1b5b101A9A13A1b0A82B5BC9e",
        fromBlock: 4738000,
      },
      // Allo V2
      {
        address: "0x4aacca72145e1df2aec137e1f3c5e3d75db8b5f3",
        contractName: "AlloV2/Registry/V1",
        fromBlock: 4617051,
      },
      {
        contractName: "AlloV2/Allo/V1",
        address: "0x1133eA7Af70876e64665ecD07C0A0476d09465a1",
        fromBlock: 4617314,
      },
      // Allo V1 -> V2 Migration
      {
        contractName: "AlloV2/AlloV1ToV2ProfileMigration",
        address: "0xCd5AbD09ee34BA604795F7f69413caf20ee0Ab60",
        fromBlock: 5100681,
      },
    ],
  },
  {
    id: 250,
    name: "fantom",
    rpc: rpcUrl
      .default("https://rpcapi.fantom.network")
      .parse(process.env.FANTOM_RPC_URL),
    pricesFromTimestamp: Date.UTC(2022, 11, 1, 0, 0, 0),
    tokens: [
      {
        code: "USDC",
        address: "0x04068DA6C83AFCFA0e13ba15A6696662335D5B75",
        decimals: 6,
        priceSource: {
          chainId: 250,
          address: "0x04068DA6C83AFCFA0e13ba15A6696662335D5B75",
        },
      },
      {
        code: "DAI",
        address: "0x8D11eC38a3EB5E956B052f67Da8Bdc9bef8Abf3E",
        decimals: 18,
        priceSource: {
          chainId: 250,
          address: "0x8D11eC38a3EB5E956B052f67Da8Bdc9bef8Abf3E",
        },
      },
      {
        code: "FTM",
        address: "0x0000000000000000000000000000000000000000",
        decimals: 18,
        priceSource: {
          chainId: 250,
          address: "0x0000000000000000000000000000000000000000",
        },
      },
      {
        code: "FTM",
        address: "0xEeeeeEeeeEeEeeEeEeEeeEEEeeeeEeeeeeeeEEeE",
        decimals: 18,
        priceSource: {
          chainId: 1,
          address: "0x0000000000000000000000000000000000000000",
        },
      },
      {
        code: "GcV",
        address: "0x83791638da5EB2fAa432aff1c65fbA47c5D29510",
        decimals: 18,
        voteAmountCap: BigInt(10e18),
        priceSource: {
          chainId: 250,
          address: "0x8D11eC38a3EB5E956B052f67Da8Bdc9bef8Abf3E",
        },
      },
    ],
    subscriptions: [
      {
        contractName: "AlloV1/ProjectRegistry/V2",
        address: "0x8e1bD5Da87C14dd8e08F7ecc2aBf9D1d558ea174",
        fromBlock: 65169115,
      },
      {
        contractName: "AlloV1/RoundFactory/V2",
        address: "0xfb08d1fD3a7c693677eB096E722ABf4Ae63B0B95",
        fromBlock: 66509340,
      },
      {
        contractName: "AlloV1/QuadraticFundingVotingStrategyFactory/V2",
        address: "0x534d2AAc03dCd0Cb3905B591BAf04C14A95426AB",
        fromBlock: 66509340,
      },
      {
        contractName: "AlloV1/MerklePayoutStrategyFactory/V2",
        address: "0xFA1D9FF7F885757fc20Fdd9D78B72F88B00Cff77",
        fromBlock: 66509340,
      },
      {
        contractName: "AlloV1/DirectPayoutStrategyFactory/V2",
        address: "0x9B1Ee60B539a3761E328a621A3d980EE9385679a",
        fromBlock: 66509340,
      },
      {
        contractName: "AlloV1/ProgramFactory/V1",
        address: "0x4d1f64c7920262c8F78e989C9E7Bf48b7eC02Eb5",
        fromBlock: 65169115,
      },
      // Allo V2
      {
        address: "0x4aacca72145e1df2aec137e1f3c5e3d75db8b5f3",
        contractName: "AlloV2/Registry/V1",
        fromBlock: 77624278,
      },
      {
        contractName: "AlloV2/Allo/V1",
        address: "0x1133eA7Af70876e64665ecD07C0A0476d09465a1",
        fromBlock: 77624963,
      },
    ],
  },
  {
    id: 58008,
    name: "pgn-testnet",
    rpc: rpcUrl
      .default("https://sepolia.publicgoods.network")
      .parse(process.env.PGN_TESTNET_RPC_URL),
    pricesFromTimestamp: Date.UTC(2023, 5, 2, 0, 0, 0),
    tokens: [
      {
        code: "ETH",
        address: "0x0000000000000000000000000000000000000000",
        decimals: 18,
        priceSource: {
          chainId: 1,
          address: "0x0000000000000000000000000000000000000000",
        },
      },
      {
        code: "ETH",
        address: "0xEeeeeEeeeEeEeeEeEeEeeEEEeeeeEeeeeeeeEEeE",
        decimals: 18,
        priceSource: {
          chainId: 1,
          address: "0x0000000000000000000000000000000000000000",
        },
      },
      {
        code: "DAI",
        address: "0x5fbdb2315678afecb367f032d93f642f64180aa3",
        decimals: 18,
        priceSource: {
          chainId: 1,
          address: "0x6B175474E89094C44Da98b954EedeAC495271d0F",
        },
      },
    ],
    subscriptions: [
      {
        contractName: "AlloV1/ProjectRegistry/V2",
        address: "0x6294bed5B884Ae18bf737793Ef9415069Bf4bc11",
      },
      {
        contractName: "AlloV1/RoundFactory/V2",
        address: "0x0479b9DA9f287539FEBd597350B1eBaEBF7479ac",
        fromBlock: 0,
      },
      {
        contractName: "AlloV1/QuadraticFundingVotingStrategyFactory/V2",
        address: "0xE8027a807Bb85e57da4B7A5ecE65b0aBDf231ce8",
        fromBlock: 0,
      },
    ],
  },
  {
    id: 424,
    name: "pgn-mainnet",
    rpc: rpcUrl
      .default("https://rpc.publicgoods.network")
      .parse(process.env.PGN_RPC_URL),
    pricesFromTimestamp: Date.UTC(2023, 5, 2, 0, 0, 0),
    tokens: [
      {
        code: "ETH",
        address: "0x0000000000000000000000000000000000000000",
        decimals: 18,
        priceSource: {
          chainId: 1,
          address: "0x0000000000000000000000000000000000000000",
        },
      },
      {
        code: "ETH",
        address: "0xEeeeeEeeeEeEeeEeEeEeeEEEeeeeEeeeeeeeEEeE",
        decimals: 18,
        priceSource: {
          chainId: 1,
          address: "0x0000000000000000000000000000000000000000",
        },
      },
      {
        code: "GTC",
        address: "0x7c6b91D9Be155A6Db01f749217d76fF02A7227F2",
        decimals: 18,
        priceSource: {
          chainId: 1,
          address: "0xde30da39c46104798bb5aa3fe8b9e0e1f348163f",
        },
      },
      {
        code: "DAI",
        address: "0x6C121674ba6736644A7e73A8741407fE8a5eE5BA",
        decimals: 18,
        priceSource: {
          chainId: 1,
          address: "0x6B175474E89094C44Da98b954EedeAC495271d0F",
        },
      },
    ],
    subscriptions: [
      {
        contractName: "AlloV1/ProjectRegistry/V2",
        address: "0xDF9BF58Aa1A1B73F0e214d79C652a7dd37a6074e",
        fromBlock: 31239,
      },
      {
        contractName: "AlloV1/RoundFactory/V2",
        address: "0x8AdFcF226dfb2fA73788Ad711C958Ba251369cb3",
        fromBlock: 31239,
      },
      {
        contractName: "AlloV1/QuadraticFundingVotingStrategyFactory/V2",
        address: "0x2AFA4bE0f2468347A2F086c2167630fb1E58b725",
        fromBlock: 31239,
      },
      {
        contractName: "AlloV1/MerklePayoutStrategyFactory/V2",
        address: "0x27efa1C90e097c980c669AB1a6e326AD4164f1Cb",
        fromBlock: 31239,
      },
      {
        contractName: "AlloV1/DirectPayoutStrategyFactory/V2",
        address: "0x0c33c9dEF7A3d9961b802C6C6402d306b7D48135",
        fromBlock: 31239,
      },
      {
        contractName: "AlloV1/ProgramFactory/V1",
        address: "0xd07D54b0231088Ca9BF7DA6291c911B885cBC140",
        fromBlock: 31239,
      },
    ],
  },
  {
    id: 42161,
    name: "arbitrum",
    rpc: rpcUrl
      .default("https://arb-mainnet.g.alchemy.com/v2/")
      .parse(process.env.ARBITRUM_RPC_URL),
    pricesFromTimestamp: Date.UTC(2023, 7, 1, 0, 0, 0),
    tokens: [
      {
        code: "USDC",
        address: "0xaf88d065e77c8cC2239327C5EDb3A432268e5831",
        decimals: 6,
        priceSource: {
          chainId: 42161,
          address: "0xaf88d065e77c8cC2239327C5EDb3A432268e5831",
        },
      },
      {
        code: "ARB",
        address: "0x912ce59144191c1204e64559fe8253a0e49e6548",
        decimals: 18,
        priceSource: {
          chainId: 42161,
          address: "0x912ce59144191c1204e64559fe8253a0e49e6548",
        },
      },
      {
        code: "USDGLO",
        address: "0x4f604735c1cf31399c6e711d5962b2b3e0225ad3",
        decimals: 18,
        priceSource: {
          chainId: 42161,
          address: "0x4f604735c1cf31399c6e711d5962b2b3e0225ad3",
        },
      },
      {
        code: "ETH",
        address: "0x0000000000000000000000000000000000000000",
        decimals: 18,
        priceSource: {
          chainId: 42161,
          address: "0x0000000000000000000000000000000000000000",
        },
      },
      {
        code: "ETH",
        address: "0xEeeeeEeeeEeEeeEeEeEeeEEEeeeeEeeeeeeeEEeE",
        decimals: 18,
        priceSource: {
          chainId: 42161,
          address: "0x0000000000000000000000000000000000000000",
        },
      },
      {
        code: "GTC",
        address: "0x7f9a7db853ca816b9a138aee3380ef34c437dee0",
        decimals: 18,
        priceSource: {
          chainId: 1,
          address: "0xde30da39c46104798bb5aa3fe8b9e0e1f348163f",
        },
      },
    ],
    subscriptions: [
      {
        contractName: "AlloV1/ProjectRegistry/V2",
        address: "0x73AB205af1476Dc22104A6B8b3d4c273B58C6E27",
        fromBlock: 123566896,
      },
      {
        contractName: "AlloV1/RoundFactory/V2",
        address: "0xF2a07728107B04266015E67b1468cA0a536956C8",
        fromBlock: 123566896,
      },
      {
        contractName: "AlloV1/QuadraticFundingVotingStrategyFactory/V2",
        address: "0xC3A195EEa198e74D67671732E1B8F8A23781D735",
        fromBlock: 123566896,
      },
      {
        contractName: "AlloV1/MerklePayoutStrategyFactory/V2",
        address: "0x04b194b14532070F5cc8D3A760c9a0957D85ad5B",
        fromBlock: 123566896,
      },
      {
        contractName: "AlloV1/DirectPayoutStrategyFactory/V2",
        address: "0xc1a26b0789C3E93b07713e90596Cad8d0442C826",
        fromBlock: 123566896,
      },
      {
        contractName: "AlloV1/ProgramFactory/V1",
        address: "0xDF9BF58Aa1A1B73F0e214d79C652a7dd37a6074e",
        fromBlock: 123566896,
      },
      // Allo V1 -> V2 Migration
      {
        contractName: "AlloV2/AlloV1ToV2ProfileMigration",
        address: "0x1bFda15Ad5FC82E74Da81F0B8DcA486b3Ad14c71",
        fromBlock: 191943906,
      },
      // Allo V2
      {
        address: "0x4aacca72145e1df2aec137e1f3c5e3d75db8b5f3",
        contractName: "AlloV2/Registry/V1",
        fromBlock: 146489425,
      },
      {
        contractName: "AlloV2/Allo/V1",
        address: "0x1133eA7Af70876e64665ecD07C0A0476d09465a1",
        fromBlock: 146498081,
      },
    ],
  },
  {
    id: 80001,
    name: "polygon-mumbai",
    rpc: rpcUrl
      .default("https://rpc-mumbai.maticvigil.com/")
      .parse(process.env.POLYGON_MUMBAI_RPC_URL),
    pricesFromTimestamp: Date.UTC(2023, 8, 19, 0, 0, 0),
    tokens: [
      {
        code: "MATIC",
        address: "0x0000000000000000000000000000000000000000",
        decimals: 18,
        priceSource: {
          chainId: 1,
          address: "0x7d1afa7b718fb893db30a3abc0cfc608aacfebb0",
        },
      },
      {
        code: "MATIC",
        address: "0xEeeeeEeeeEeEeeEeEeEeeEEEeeeeEeeeeeeeEEeE",
        decimals: 18,
        priceSource: {
          chainId: 1,
          address: "0x7d1afa7b718fb893db30a3abc0cfc608aacfebb0",
        },
      },
      {
        code: "USDC",
        address: "0x9999f7Fea5938fD3b1E26A12c3f2fb024e194f97",
        decimals: 6,
        priceSource: {
          chainId: 1,
          address: "0xa0b86991c6218b36c1d19d4a2e9eb0ce3606eb48",
        },
      },
    ],
    subscriptions: [
      {
        contractName: "AlloV1/ProjectRegistry/V2",
        address: "0x545B282A50EaeA01A619914d44105437036CbB36",
        fromBlock: 39793132,
      },
      {
        contractName: "AlloV1/RoundFactory/V2",
        address: "0xE1c5812e9831bc1d5BDcF50AAEc1a47C4508F3fA",
        fromBlock: 39793132,
      },
      {
        contractName: "AlloV1/QuadraticFundingVotingStrategyFactory/V2",
        address: "0xF7c101A95Ea4cBD5DA0Ab9827D7B2C9857440143",
        fromBlock: 39793132,
      },
      {
        contractName: "AlloV1/MerklePayoutStrategyFactory/V2",
        address: "0xc1a26b0789C3E93b07713e90596Cad8d0442C826",
        fromBlock: 39793132,
      },
      {
        contractName: "AlloV1/DirectPayoutStrategyFactory/V2",
        address: "0xD9B7Ce1F68A93dF783A8519ed52b74f5DcF5AFE1",
        fromBlock: 39793132,
      },
      {
        contractName: "AlloV1/ProgramFactory/V1",
        address: "0xDF9BF58Aa1A1B73F0e214d79C652a7dd37a6074e",
        fromBlock: 39793132,
      },
      // Allo V2
      {
        address: "0x4aacca72145e1df2aec137e1f3c5e3d75db8b5f3",
        contractName: "AlloV2/Registry/V1",
        fromBlock: 41939383,
      },
      {
        contractName: "AlloV2/Allo/V1",
        address: "0x1133eA7Af70876e64665ecD07C0A0476d09465a1",
        fromBlock: 41940805,
      },
    ],
  },
  {
    id: 137,
    name: "polygon",
    rpc: rpcUrl
      .default("https://polygon-rpc.com")
      .parse(process.env.POLYGON_RPC_URL),
    pricesFromTimestamp: Date.UTC(2023, 8, 19, 0, 0, 0),
    tokens: [
      {
        code: "MATIC",
        address: "0x0000000000000000000000000000000000000000",
        decimals: 18,
        priceSource: {
          chainId: 1,
          address: "0x7d1afa7b718fb893db30a3abc0cfc608aacfebb0",
        },
      },
      {
        code: "MATIC",
        address: "0xEeeeeEeeeEeEeeEeEeEeeEEEeeeeEeeeeeeeEEeE",
        decimals: 18,
        priceSource: {
          chainId: 1,
          address: "0x7d1afa7b718fb893db30a3abc0cfc608aacfebb0",
        },
      },
      {
        code: "USDC",
        address: "0x3c499c542cEF5E3811e1192ce70d8cC03d5c3359",
        decimals: 6,
        priceSource: {
          chainId: 1,
          address: "0xa0b86991c6218b36c1d19d4a2e9eb0ce3606eb48",
        },
      },
      {
        code: "DATA",
        address: "0x3a9A81d576d83FF21f26f325066054540720fC34",
        decimals: 18,
        priceSource: {
          chainId: 1,
          address: "0x8f693ca8d21b157107184d29d398a8d082b38b76",
        },
      },
      {
        code: "USDGLO",
        address: "0x4f604735c1cf31399c6e711d5962b2b3e0225ad3",
        decimals: 18,
        priceSource: {
          chainId: 10,
          address: "0x4f604735c1cf31399c6e711d5962b2b3e0225ad3",
        },
      },
    ],
    subscriptions: [
      {
        contractName: "AlloV1/ProjectRegistry/V2",
        address: "0x5C5E2D94b107C7691B08E43169fDe76EAAB6D48b",
        fromBlock: 47215935,
      },
      {
        contractName: "AlloV1/RoundFactory/V2",
        address: "0x5ab68dCdcA37A1C2b09c5218e28eB0d9cc3FEb03",
        fromBlock: 47215935,
      },
      {
        contractName: "AlloV1/QuadraticFundingVotingStrategyFactory/V2",
        address: "0xc1a26b0789C3E93b07713e90596Cad8d0442C826",
        fromBlock: 47215935,
      },
      {
        contractName: "AlloV1/MerklePayoutStrategyFactory/V2",
        address: "0xD0e19DBF9b896199F35Df255A1bf8dB3C787531c",
        fromBlock: 47215935,
      },
      {
        contractName: "AlloV1/DirectPayoutStrategyFactory/V2",
        address: "0xF2a07728107B04266015E67b1468cA0a536956C8",
        fromBlock: 47215935,
      },
      {
        contractName: "AlloV1/ProgramFactory/V1",
        address: "0xF7c101A95Ea4cBD5DA0Ab9827D7B2C9857440143",
        fromBlock: 47215935,
      },
      // Allo V2
      {
        address: "0x4aacca72145e1df2aec137e1f3c5e3d75db8b5f3",
        contractName: "AlloV2/Registry/V1",
        fromBlock: 49466006,
      },
      {
        contractName: "AlloV2/Allo/V1",
        address: "0x1133eA7Af70876e64665ecD07C0A0476d09465a1",
        fromBlock: 49467628,
      },
    ],
  },
  {
    id: 8453,
    name: "base",
    rpc: rpcUrl
      .default("https://mainnet.base.org/")
      .parse(process.env.BASE_RPC_URL),
    pricesFromTimestamp: Date.UTC(2023, 12, 1, 0, 0, 0),
    tokens: [
      {
        code: "USDC",
        address: "0x833589fCD6eDb6E08f4c7C32D4f71b54bdA02913",
        decimals: 6,
        priceSource: {
          chainId: 1,
          address: "0xA0b86991c6218b36c1d19D4a2e9Eb0cE3606eB48",
        },
      },
      {
        code: "ETH",
        address: "0x0000000000000000000000000000000000000000",
        decimals: 18,
        priceSource: {
          chainId: 1,
          address: "0x0000000000000000000000000000000000000000",
        },
      },
      {
        code: "ETH",
        address: "0xEeeeeEeeeEeEeeEeEeEeeEEEeeeeEeeeeeeeEEeE",
        decimals: 18,
        priceSource: {
          chainId: 1,
          address: "0x0000000000000000000000000000000000000000",
        },
      },
    ],
    subscriptions: [
      {
        address: "0xA78Daa89fE9C1eC66c5cB1c5833bC8C6Cb307918",
        contractName: "AlloV1/ProjectRegistry/V2",
        fromBlock: 7151900,
      },
      {
        address: "0xc7722909fEBf7880E15e67d563E2736D9Bb9c1Ab",
        contractName: "AlloV1/RoundFactory/V2",
        fromBlock: 7151900,
      },
      {
        address: "0xC3A195EEa198e74D67671732E1B8F8A23781D735",
        contractName: "AlloV1/QuadraticFundingVotingStrategyFactory/V2",
        fromBlock: 7151900,
      },
      {
        address: "0xF7c101A95Ea4cBD5DA0Ab9827D7B2C9857440143",
        contractName: "AlloV1/MerklePayoutStrategyFactory/V2",
        fromBlock: 7152110,
      },
      {
        address: "0x74c3665540FC8B92Dd06a7e56a51eCa038C18180",
        contractName: "AlloV1/DirectPayoutStrategyFactory/V2",
        fromBlock: 7151900,
      },
      {
        contractName: "AlloV1/ProgramFactory/V1",
        address: "0xDF9BF58Aa1A1B73F0e214d79C652a7dd37a6074e",
        fromBlock: 7151884,
      },
      // Allo V2
      {
        address: "0x4aacca72145e1df2aec137e1f3c5e3d75db8b5f3",
        contractName: "AlloV2/Registry/V1",
        fromBlock: 6083365,
      },
      {
        address: "0x1133eA7Af70876e64665ecD07C0A0476d09465a1",
        contractName: "AlloV2/Allo/V1",
        fromBlock: 6084909,
      },
    ],
  },
  {
    id: 324,
    name: "zksync-era-mainnet",
    rpc: rpcUrl
      .default("https://mainnet.era.zksync.io")
      .parse(process.env.ZKSYNC_RPC_URL),
    pricesFromTimestamp: Date.UTC(2023, 12, 1, 0, 0, 0),
    tokens: [
      {
        code: "ETH",
        address: "0x0000000000000000000000000000000000000000",
        decimals: 18,
        priceSource: {
          chainId: 1,
          address: "0x0000000000000000000000000000000000000000",
        },
      },
      {
        code: "ETH",
        address: "0xEeeeeEeeeEeEeeEeEeEeeEEEeeeeEeeeeeeeEEeE",
        decimals: 18,
        priceSource: {
          chainId: 1,
          address: "0x0000000000000000000000000000000000000000",
        },
      },
      {
        code: "USDC",
        address: "0x3355df6D4c9C3035724Fd0e3914dE96A5a83aaf4",
        decimals: 6,
        priceSource: {
          chainId: 1,
          address: "0xA0b86991c6218b36c1d19D4a2e9Eb0cE3606eB48",
        },
      },
      {
        code: "USDT",
        address: "0x493257fD37EDB34451f62EDf8D2a0C418852bA4C",
        decimals: 6,
        priceSource: {
          chainId: 1,
          address: "0xdAC17F958D2ee523a2206206994597C13D831ec7",
        },
      },
      {
        code: "DAI",
        address: "0x4B9eb6c0b6ea15176BBF62841C6B2A8a398cb656",
        decimals: 18,
        priceSource: {
          chainId: 1,
          address: "0x6B175474E89094C44Da98b954EedeAC495271d0F",
        },
      },
      {
        code: "LUSD",
        address: "0x503234F203fC7Eb888EEC8513210612a43Cf6115",
        decimals: 18,
        priceSource: {
          chainId: 1,
          address: "0x5f98805a4e8be255a32880fdec7f6728c6568ba0",
        },
      },
      {
        code: "MUTE",
        address: "0x0e97c7a0f8b2c9885c8ac9fc6136e829cbc21d42",
        decimals: 18,
        priceSource: {
          chainId: 1,
          address: "0xa49d7499271ae71cd8ab9ac515e6694c755d400c",
        },
      },
    ],
    subscriptions: [
      {
        address: "0xe6CCEe93c97E20644431647B306F48e278aFFdb9",
        contractName: "AlloV1/ProjectRegistry/V2",
        fromBlock: 20900000,
      },
      {
        address: "0xF3B5a0d59C6292BD0e4f8Cf735EEF52b98f428E6",
        contractName: "AlloV1/RoundFactory/V2",
        fromBlock: 20900000,
      },
      {
        address: "0x94cB638556d3991363102431d8cE9e839C734677",
        contractName: "AlloV1/QuadraticFundingVotingStrategyFactory/V2",
        fromBlock: 20900000,
      },
      {
        address: "0x41A8F19C6CB88C9Cc98d29Cb7A4015629910fFc0",
        contractName: "AlloV1/MerklePayoutStrategyFactory/V2",
        fromBlock: 20900000,
      },
      {
        address: "0x0ccdfCB7e5DB60AAE5667d1680B490F7830c49C8",
        contractName: "AlloV1/DirectPayoutStrategyFactory/V2",
        fromBlock: 20900000,
      },
      {
        contractName: "AlloV1/ProgramFactory/V1",
        address: "0x68a14AF71BFa0FE09fC937033f6Ea5153c0e75e4",
        fromBlock: 20907048,
      },
      {
        contractName: "AlloV2/Registry/V1",
        address: "0xaa376Ef759c1f5A8b0B5a1e2FEC5C23f3bF30246",
        fromBlock: 31154341,
      },
      {
        contractName: "AlloV2/Allo/V1",
        address: "0x9D1D1BF2835935C291C0f5228c86d5C4e235A249",
        fromBlock: 31154408,
      },
    ],
  },
  {
    id: 280,
    name: "zksync-era-testnet",
    rpc: rpcUrl
      .default("https://sepolia.era.zksync.dev")
      .parse(process.env.ZKSYNC_TESTNET_RPC_URL),
    pricesFromTimestamp: Date.UTC(2023, 12, 1, 0, 0, 0),
    tokens: [
      {
        code: "ETH",
        address: "0x0000000000000000000000000000000000000000",
        decimals: 18,
        priceSource: {
          chainId: 1,
          address: "0x0000000000000000000000000000000000000000",
        },
      },
      {
        code: "ETH",
        address: "0xEeeeeEeeeEeEeeEeEeEeeEEEeeeeEeeeeeeeEEeE",
        decimals: 18,
        priceSource: {
          chainId: 1,
          address: "0x0000000000000000000000000000000000000000",
        },
      },
      {
        code: "TEST",
        address: "0x8fd03Cd97Da068CC242Ab7551Dc4100DD405E8c7",
        decimals: 18,
        priceSource: {
          chainId: 1,
          address: "0x6B175474E89094C44Da98b954EedeAC495271d0F",
        },
      },
    ],
    subscriptions: [
      {
        address: "0xb0F4882184EB6e3ed120c5181651D50719329788",
        contractName: "AlloV1/ProjectRegistry/V2",
      },
      {
        address: "0x0Bb6e2dfEaef0Db5809B3979717E99e053Cbae72",
        contractName: "AlloV1/RoundFactory/V2",
        fromBlock: 14410000,
      },
      {
        address: "0x8c28F21D2d8C53eedC58bF9cdCfb7DCF7d809d97",
        contractName: "AlloV1/QuadraticFundingVotingStrategyFactory/V2",
        fromBlock: 14410000,
      },
      {
        contractName: "AlloV1/MerklePayoutStrategyFactory/V2",
        address: "0xbA160C13F8F626e3232078aDFD6eD2f2B2289563",
        fromBlock: 14410000,
      },
      {
        contractName: "AlloV1/DirectPayoutStrategyFactory/V2",
        address: "0x4170665B31bC10009f8a69CeaACf3265C3d66797",
        fromBlock: 14410000,
      },
      {
        contractName: "AlloV1/ProgramFactory/V1",
        address: "0x6D341814Be4E2316142D9190E390b494F1dECFAf",
        fromBlock: 14412765,
      },
      {
        contractName: "AlloV2/Registry/V1",
        address: "0xaa376Ef759c1f5A8b0B5a1e2FEC5C23f3bF30246",
        fromBlock: 14412765,
      },
      {
        contractName: "AlloV2/Allo/V1",
        address: "0x9D1D1BF2835935C291C0f5228c86d5C4e235A249",
        fromBlock: 14412765,
      },
    ],
  },
  {
    id: 43114,
    name: "avalanche",
    rpc: rpcUrl
      .default("https://rpc.ankr.com/avalanche")
      .parse(process.env.AVALANCHE_RPC_URL),
    pricesFromTimestamp: Date.UTC(2023, 8, 19, 0, 0, 0),
    tokens: [
      {
        code: "AVAX",
        address: "0x0000000000000000000000000000000000000000",
        decimals: 18,
        priceSource: {
          chainId: 43114,
          address: "0x0000000000000000000000000000000000000000",
        },
      },
      {
        code: "AVAX",
        address: "0xEeeeeEeeeEeEeeEeEeEeeEEEeeeeEeeeeeeeEEeE",
        decimals: 18,
        priceSource: {
          chainId: 43114,
          address: "0x0000000000000000000000000000000000000000",
        },
      },
      {
        code: "USDC",
        address: "0xB97EF9Ef8734C71904D8002F8b6Bc66Dd9c48a6E",
        decimals: 6,
        priceSource: {
          chainId: 1,
          address: "0xa0b86991c6218b36c1d19d4a2e9eb0ce3606eb48",
        },
      },
    ],
    subscriptions: [
      {
        contractName: "AlloV1/ProjectRegistry/V2",
        address: "0xDF9BF58Aa1A1B73F0e214d79C652a7dd37a6074e",
        fromBlock: 34540051,
      },
      {
        contractName: "AlloV1/RoundFactory/V2",
        address: "0x8eC471f30cA797FD52F9D37A47Be2517a7BD6912",
        fromBlock: 34540051,
      },
      {
        contractName: "AlloV1/QuadraticFundingVotingStrategyFactory/V2",
        address: "0x2AFA4bE0f2468347A2F086c2167630fb1E58b725",
        fromBlock: 34540051,
      },
      {
        contractName: "AlloV1/MerklePayoutStrategyFactory/V2",
        address: "0x27efa1C90e097c980c669AB1a6e326AD4164f1Cb",
        fromBlock: 34540051,
      },
      {
        contractName: "AlloV1/DirectPayoutStrategyFactory/V2",
        address: "0x8AdFcF226dfb2fA73788Ad711C958Ba251369cb3",
        fromBlock: 34540051,
      },
      {
        contractName: "AlloV1/ProgramFactory/V1",
        address: "0xd07D54b0231088Ca9BF7DA6291c911B885cBC140",
        fromBlock: 34540051,
      },
      // Allo V2
      {
        address: "0x4aacca72145e1df2aec137e1f3c5e3d75db8b5f3",
        contractName: "AlloV2/Registry/V1",
        fromBlock: 34540051,
      },
      {
        contractName: "AlloV2/Allo/V1",
        address: "0x1133eA7Af70876e64665ecD07C0A0476d09465a1",
        fromBlock: 34540051,
      },
    ],
  },
  {
    id: 43113,
    name: "avalanche-fuji",
    rpc: rpcUrl
      .default("https://avalanche-fuji-c-chain.publicnode.com")
      .parse(process.env.AVALANCHE_FUJI_RPC_URL),
    pricesFromTimestamp: Date.UTC(2023, 8, 19, 0, 0, 0),
    tokens: [
      {
        code: "AVAX",
        address: "0x0000000000000000000000000000000000000000",
        decimals: 18,
        priceSource: {
          chainId: 43114,
          address: "0x0000000000000000000000000000000000000000",
        },
      },
      {
        code: "AVAX",
        address: "0xEeeeeEeeeEeEeeEeEeEeeEEEeeeeEeeeeeeeEEeE",
        decimals: 18,
        priceSource: {
          chainId: 43114,
          address: "0x0000000000000000000000000000000000000000",
        },
      },
      {
        code: "USDC",
        address: "0xB97EF9Ef8734C71904D8002F8b6Bc66Dd9c48a6E",
        decimals: 6,
        priceSource: {
          chainId: 1,
          address: "0xa0b86991c6218b36c1d19d4a2e9eb0ce3606eb48",
        },
      },
    ],
    subscriptions: [
      {
        contractName: "AlloV1/ProjectRegistry/V2",
        address: "0xDF9BF58Aa1A1B73F0e214d79C652a7dd37a6074e",
        fromBlock: 25380385,
      },
      {
        contractName: "AlloV1/RoundFactory/V2",
        address: "0x8eC471f30cA797FD52F9D37A47Be2517a7BD6912",
        fromBlock: 25380385,
      },
      {
        contractName: "AlloV1/QuadraticFundingVotingStrategyFactory/V2",
        address: "0x2AFA4bE0f2468347A2F086c2167630fb1E58b725",
        fromBlock: 25380385,
      },
      {
        contractName: "AlloV1/ProgramFactory/V1",
        address: "0x862D7F621409cF572f179367DdF1B7144AcE1c76",
        fromBlock: 25380385,
      },
      // Allo V2
      {
        address: "0x4aacca72145e1df2aec137e1f3c5e3d75db8b5f3",
        contractName: "AlloV2/Registry/V1",
        fromBlock: 25380385,
      },
      {
        contractName: "AlloV2/Allo/V1",
        address: "0x1133eA7Af70876e64665ecD07C0A0476d09465a1",
        fromBlock: 25380385,
      },
    ],
  },
  {
    id: 534351,
    name: "scroll-sepolia",
    rpc: rpcUrl
      .default("https://sepolia-rpc.scroll.io")
      .parse(process.env.SCROLL_SEPOLIA_RPC_URL),
    pricesFromTimestamp: Date.UTC(2024, 0, 1, 0, 0, 0),
    maxGetLogsRange: 2000,
    tokens: [
      {
        code: "ETH",
        address: "0x0000000000000000000000000000000000000000",
        decimals: 18,
        priceSource: {
          chainId: 1,
          address: "0x0000000000000000000000000000000000000000",
        },
      },
      {
        code: "ETH",
        address: "0xEeeeeEeeeEeEeeEeEeEeeEEEeeeeEeeeeeeeEEeE",
        decimals: 18,
        priceSource: {
          chainId: 1,
          address: "0x0000000000000000000000000000000000000000",
        },
      },
      {
        code: "MTK",
        address: "0xc2332031de487f430fae3290c05465d907785eda",
        decimals: 18,
        priceSource: {
          chainId: 1,
          address: "0x6B175474E89094C44Da98b954EedeAC495271d0F",
        },
      },
    ],
    subscriptions: [
      {
        contractName: "AlloV1/ProjectRegistry/V2",
        address: "0xA78Daa89fE9C1eC66c5cB1c5833bC8C6Cb307918",
        fromBlock: 2774478,
      },
      {
        contractName: "AlloV1/RoundFactory/V2",
        address: "0xF2a07728107B04266015E67b1468cA0a536956C8",
        fromBlock: 2774478,
      },
      {
        contractName: "AlloV1/QuadraticFundingVotingStrategyFactory/V2",
        address: "0x545B282A50EaeA01A619914d44105437036CbB36",
        fromBlock: 2774478,
      },
      {
        contractName: "AlloV1/ProgramFactory/V1",
        address: "0xd07D54b0231088Ca9BF7DA6291c911B885cBC140",
        fromBlock: 2774478,
      },
      // Allo V2 not deployed yet to scroll sepolia - was not on our list.
      // {
      //   address: "0x4aacca72145e1df2aec137e1f3c5e3d75db8b5f3",
      //   contractName: "AlloV2/Registry/V1",
      //   fromBlock: 2774478,
      // },
      // {
      //   contractName: "AlloV2/Allo/V1",
      //   address: "0x1133eA7Af70876e64665ecD07C0A0476d09465a1",
      //   fromBlock: 2774478,
      // },
    ],
  },
  {
    id: 534352,
    name: "scroll",
    rpc: rpcUrl
      .default("https://rpc.scroll.io")
      .parse(process.env.SCROLL_RPC_URL),
    pricesFromTimestamp: Date.UTC(2024, 0, 1, 0, 0, 0),
    tokens: [
      {
        code: "ETH",
        address: "0x0000000000000000000000000000000000000000",
        decimals: 18,
        priceSource: {
          chainId: 1,
          address: "0x0000000000000000000000000000000000000000",
        },
      },
      {
        code: "ETH",
        address: "0xEeeeeEeeeEeEeeEeEeEeeEEEeeeeEeeeeeeeEEeE",
        decimals: 18,
        priceSource: {
          chainId: 1,
          address: "0x0000000000000000000000000000000000000000",
        },
      },
      {
        code: "USDC",
        address: "0x06eFdBFf2a14a7c8E15944D1F4A48F9F95F663A4",
        decimals: 6,
        priceSource: {
          chainId: 1,
          address: "0xA0b86991c6218b36c1d19D4a2e9Eb0cE3606eB48",
        },
      },
    ],
    subscriptions: [
      {
        contractName: "AlloV1/ProjectRegistry/V2",
        address: "0xDF9BF58Aa1A1B73F0e214d79C652a7dd37a6074e",
        fromBlock: 2683205,
      },
      {
        contractName: "AlloV1/RoundFactory/V2",
        address: "0x29aAF7D4E83A778DAee08Fe04B0712c4C2989AD1",
        fromBlock: 2683205,
      },
      {
        contractName: "AlloV1/QuadraticFundingVotingStrategyFactory/V2",
        address: "0x5b55728e41154562ee80027C1247B13382692e5C",
        fromBlock: 2683205,
      },
      {
        contractName: "AlloV1/ProgramFactory/V1",
        address: "0x545B282A50EaeA01A619914d44105437036CbB36",
        fromBlock: 2683205,
      },
      {
        contractName: "AlloV1/DirectPayoutStrategyFactory/V2",
        address: "0xc7722909fEBf7880E15e67d563E2736D9Bb9c1Ab",
        fromBlock: 2683205,
      },
      {
        contractName: "AlloV1/MerklePayoutStrategyFactory/V2",
        address: "0x7ac74Be34b1A27E48a2525259719F877a57B2Aa4",
        fromBlock: 2683205,
      },
      {
        contractName: "AlloV1/QuadraticFundingVotingStrategyFactory/V2",
        address: "0x5b55728e41154562ee80027C1247B13382692e5C",
        fromBlock: 2683205,
      },
      // Allo V2
      {
        address: "0x4aacca72145e1df2aec137e1f3c5e3d75db8b5f3",
        contractName: "AlloV2/Registry/V1",
        fromBlock: 2683205,
      },
      {
        contractName: "AlloV2/Allo/V1",
        address: "0x1133eA7Af70876e64665ecD07C0A0476d09465a1",
        fromBlock: 2683205,
      },
    ],
  },
  {
    id: 713715,
    name: "sei-devnet",
    rpc: rpcUrl
      .default("https://evm-rpc-arctic-1.sei-apis.com")
      .parse(process.env.SEI_DEVNET_RPC_URL),
    pricesFromTimestamp: Date.UTC(2024, 0, 1, 0, 0, 0),
    tokens: [
      {
        code: "SEI",
        address: "0x0000000000000000000000000000000000000000",
        decimals: 18,
        priceSource: {
          chainId: 713715,
          address: "0x0000000000000000000000000000000000000000",
        },
      },
      {
        code: "SEI",
        address: "0xEeeeeEeeeEeEeeEeEeEeeEEEeeeeEeeeeeeeEEeE",
        decimals: 18,
        priceSource: {
          chainId: 713715,
          address: "0x0000000000000000000000000000000000000000",
        },
      },
      {
        code: "WSEI",
        address: "0x26841a0A5D958B128209F4ea9a1DD7E61558c330",
        decimals: 18,
        priceSource: {
          chainId: 713715,
          address: "0x26841a0A5D958B128209F4ea9a1DD7E61558c330",
        },
      },
    ],
    subscriptions: [
      // Allo V2
      {
        contractName: "AlloV2/Registry/V1",
        address: "0x4aacca72145e1df2aec137e1f3c5e3d75db8b5f3",
        fromBlock: 14660337,
      },
      {
        contractName: "AlloV2/Allo/V1",
        address: "0x1133eA7Af70876e64665ecD07C0A0476d09465a1",
        fromBlock: 14661917,
      },
    ],
  },
];

export const getDecimalsForToken = (
  chainId: ChainId,
  tokenAddress: string
): number => {
  const chain = CHAINS.find((c) => c.id === chainId);
  if (chain === undefined) {
    throw new Error(`No such chain: ${chainId}`);
  }

  const token = chain.tokens.find(
    (t) => t.address.toLowerCase() === tokenAddress.toLowerCase()
  );
  if (token === undefined) {
    throw new Error(
      `No such token: ${tokenAddress} configured for chain ${chainId}`
    );
  }

  return token.decimals;
};

export const getChainConfigById = (chainId: ChainId): Chain => {
  const chain = CHAINS.find((c) => c.id === chainId);
  if (chain === undefined) {
    throw new Error(`Chain not configured: ${chainId}`);
  }
  return chain;
};

export const getTokenForChain = (
  chainId: ChainId,
  tokenAddress: Address
): Token | null => {
  const chain = getChainConfigById(chainId);

  const token = chain.tokens.find(
    (t) => t.address.toLowerCase() === tokenAddress.toLowerCase()
  );

  return token ?? null;
};

export type Config = {
  buildTag: string | null;
  storageDir: string;
  cacheDir: string | null;
  fromBlock: bigint | "latest";
  toBlock: ToBlock;
  passportScorerId: number;
  logLevel: "trace" | "debug" | "info" | "warn" | "error";
  httpServerWaitForSync: boolean;
  httpServerEnabled: boolean;
  indexerEnabled: boolean;
  ipfsGateway: string;
  coingeckoApiKey: string | null;
  coingeckoApiUrl: string;
  chains: Chain[];
  runOnce: boolean;
  apiHttpPort: number;
  sentryDsn: string | null;
  databaseUrl: string;
  readOnlyDatabaseUrl: string;
  databaseSchemaName: string;
  hostname: string;
  deploymentEnvironment: "local" | "development" | "staging" | "production";
  enableResourceMonitor: boolean;
  dropDb: boolean;
  estimatesLinearQfWorkerPoolSize: number | null;
};

export function getConfig(): Config {
  const buildTag = z
    .union([z.string(), z.null()])
    .default(null)
    .parse(process.env.BUILD_TAG);

  const enableResourceMonitor = z
    .enum(["true", "false"])
    .transform((value) => value === "true")
    .parse(process.env.ENABLE_RESOURCE_MONITOR);

  const apiHttpPort = z.coerce.number().parse(process.env.PORT);

  const deploymentEnvironment = z
    .union([
      z.literal("local"),
      z.literal("development"),
      z.literal("staging"),
      z.literal("production"),
    ])
    .parse(process.env.DEPLOYMENT_ENVIRONMENT);

  const passportScorerId = z.coerce
    .number()
    .parse(process.env.PASSPORT_SCORER_ID);

  const coingeckoApiKey = z
    .union([z.string(), z.null()])
    .default(null)
    .parse(process.env.COINGECKO_API_KEY);

  const coingeckoApiUrl =
    coingeckoApiKey === null
      ? "https://api.coingecko.com/api/v3"
      : "https://pro-api.coingecko.com/api/v3/";

  const storageDir = z
    .string()
    .default("./.var")
    .parse(process.env.STORAGE_DIR);

  const cacheDir = z
    .union([z.string(), z.null()])
    .default(path.join(storageDir, "cache"))
    .parse(process.env.CACHE_DIR);

  const { values: args } = parseArgs({
    options: {
      "to-block": {
        type: "string",
      },
      "from-block": {
        type: "string",
      },
      "drop-db": {
        type: "boolean",
      },
      "log-level": {
        type: "string",
      },
      "run-once": {
        type: "boolean",
      },
      "no-cache": {
        type: "boolean",
      },
      "http-wait-for-sync": {
        type: "string",
      },
      http: {
        type: "boolean",
      },
      indexer: {
        type: "boolean",
      },
    },
  });

  const chains = z
    .string()
    .or(z.literal("all"))
    .transform((value) => {
      if (value === "all") {
        return CHAINS;
      }

      return value.split(",").map((chainName) => {
        const c = CHAINS.find((chain) => chain.name === chainName);
        if (c === undefined) {
          throw new Error(`Chain ${chainName} not configured`);
        }
        return c;
      });
    })
    .parse(process.env.INDEXED_CHAINS);

  const toBlock = z
    .literal("latest")
    .or(z.coerce.bigint())
    .default("latest")
    .parse(args["to-block"]);

  const fromBlock = z
    .literal("latest")
    .or(z.coerce.bigint())
    .default(0n)
    .parse(args["from-block"]);

  const logLevel = z
    .union([
      z.literal("trace"),
      z.literal("debug"),
      z.literal("info"),
      z.literal("warn"),
      z.literal("error"),
    ])
    .default("info")
    .parse(args["log-level"] ?? process.env.LOG_LEVEL);

  const runOnce = z.boolean().default(false).parse(args["run-once"]);

  const ipfsGateway = z
    .string()
    .default("https://ipfs.io")
    .parse(process.env.IPFS_GATEWAY);

  const sentryDsn = z
    .union([z.string(), z.null()])
    .default(null)
    .parse(process.env.SENTRY_DSN);

  const databaseUrl = z.string().url().parse(process.env.DATABASE_URL);
  const readOnlyDatabaseUrl = z
    .string()
    .url()
    .default(databaseUrl)
    .parse(process.env.READ_ONLY_DATABASE_URL);

  const databaseSchemaName = `chain_data_${CHAIN_DATA_VERSION}`;

  const dropDb = z.boolean().default(false).parse(args["drop-db"]);

  const parseBoolean = z
    .boolean()
    .or(z.enum(["true", "false"]).transform((value) => value === "true"));

  const estimatesLinearQfWorkerPoolSize = z.coerce
    .number()
    .nullable()
    .default(null)
    .parse(process.env.ESTIMATES_LINEARQF_WORKER_POOL_SIZE);

  const httpServerWaitForSync = z
    .enum(["true", "false"])
    .default("true")
    .transform((value) => value === "true")
    .parse(args["http-wait-for-sync"] ?? process.env.HTTP_SERVER_WAIT_FOR_SYNC);

  const httpServerEnabled = parseBoolean
    .default(false)
    .parse(args["http"] ?? process.env.HTTP_ENABLED);

  const indexerEnabled = parseBoolean
    .default(false)
    .parse(args["indexer"] ?? process.env.INDEXER_ENABLED);

  return {
    buildTag: buildTag,
    sentryDsn,
    coingeckoApiUrl,
    coingeckoApiKey,
    storageDir,
    chains,
    toBlock,
    fromBlock,
    cacheDir,
    logLevel,
    runOnce,
    ipfsGateway,
    passportScorerId,
    apiHttpPort,
    deploymentEnvironment,
    enableResourceMonitor,
    databaseUrl,
    readOnlyDatabaseUrl,
    dropDb,
    databaseSchemaName,
    httpServerWaitForSync,
    httpServerEnabled,
    indexerEnabled,
    hostname: os.hostname(),
    estimatesLinearQfWorkerPoolSize,
  };
}<|MERGE_RESOLUTION|>--- conflicted
+++ resolved
@@ -10,11 +10,7 @@
 type ChainId = number;
 type CoingeckoSupportedChainId = 1 | 10 | 250 | 42161 | 43114 | 713715;
 
-<<<<<<< HEAD
-const CHAIN_DATA_VERSION = "65";
-=======
-const CHAIN_DATA_VERSION = "63";
->>>>>>> 8e408d93
+const CHAIN_DATA_VERSION = "64";
 
 export type Token = {
   code: string;
