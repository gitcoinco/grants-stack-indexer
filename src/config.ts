import "dotenv/config";
import { parseArgs } from "node:util";
import { ToBlock } from "chainsauce";
import { z } from "zod";
import path from "node:path";
import abis from "./indexer/abis/index.js";
import { Hex } from "./types.js";
import os from "node:os";

type ChainId = number;
type CoingeckoSupportedChainId = 1 | 10 | 250 | 42161 | 43114;

export type Token = {
  code: string;
  address: string;
  decimals: number;
  priceSource: { chainId: CoingeckoSupportedChainId; address: string };
  voteAmountCap?: bigint;
};

export type Subscription = {
  address: Hex;
  contractName: keyof typeof abis;
  fromBlock?: number;
  eventsRenames?: Record<string, string>;
};

export type Chain = {
  rpc: string;
  name: string;
  id: ChainId;
  pricesFromTimestamp: number;
  tokens: Token[];
  subscriptions: Subscription[];
};

const rpcUrl = z.string().url();

const CHAINS: Chain[] = [
  {
    id: 5,
    name: "goerli",
    rpc: rpcUrl
      .default("https://goerli.infura.io/v3/")
      .parse(process.env.GOERLI_RPC_URL),
    pricesFromTimestamp: Date.UTC(2023, 11, 1, 0, 0, 0),
    tokens: [
      {
        code: "ETH",
        address: "0x0000000000000000000000000000000000000000",
        decimals: 18,
        priceSource: {
          chainId: 1,
          address: "0x0000000000000000000000000000000000000000",
        },
      },
    ],
    subscriptions: [
      {
        contractName: "AlloV2/Registry/V1",
        address: "0x4AAcca72145e1dF2aeC137E1f3C5E3D75DB8b5f3",
      },
    ],
  },
  {
    id: 1,
    name: "mainnet",
    rpc: rpcUrl
      .default("https://mainnet.infura.io/v3/")
      .parse(process.env.MAINNET_RPC_URL),
    pricesFromTimestamp: Date.UTC(2022, 11, 1, 0, 0, 0),
    tokens: [
      {
        code: "USDC",
        address: "0xA0b86991c6218b36c1d19D4a2e9Eb0cE3606eB48",
        decimals: 6,
        priceSource: {
          chainId: 1,
          address: "0xA0b86991c6218b36c1d19D4a2e9Eb0cE3606eB48",
        },
      },
      {
        code: "DAI",
        address: "0x6B175474E89094C44Da98b954EedeAC495271d0F",
        decimals: 18,
        priceSource: {
          chainId: 1,
          address: "0x6B175474E89094C44Da98b954EedeAC495271d0F",
        },
      },
      {
        code: "ETH",
        address: "0x0000000000000000000000000000000000000000",
        decimals: 18,
        priceSource: {
          chainId: 1,
          address: "0x0000000000000000000000000000000000000000",
        },
      },
    ],
    subscriptions: [
      {
        contractName: "AlloV1/ProjectRegistry/V2",
        address: "0x03506eD3f57892C85DB20C36846e9c808aFe9ef4",
      },
      {
        contractName: "AlloV1/RoundFactory/V2",
        address: "0x9Cb7f434aD3250d1656854A9eC7A71EceC6eE1EF",
        fromBlock: 16994474,
      },
      {
        contractName: "AlloV1/QuadraticFundingVotingStrategyFactory/V2",
        address: "0x4a850F463D1C4842937c5Bc9540dBc803D744c9F",
        fromBlock: 16994526,
      },
    ],
  },
  {
    id: 10,
    name: "optimism",
    rpc: rpcUrl
      .default("https://opt-mainnet.g.alchemy.com/v2/")
      .parse(process.env.OPTIMISM_RPC_URL),
    pricesFromTimestamp: Date.UTC(2022, 11, 1, 0, 0, 0),
    tokens: [
      {
        code: "USDC",
        address: "0x7F5c764cBc14f9669B88837ca1490cCa17c31607",
        decimals: 6,
        priceSource: {
          chainId: 10,
          address: "0x7F5c764cBc14f9669B88837ca1490cCa17c31607",
        },
      },
      {
        code: "DAI",
        address: "0xDA10009cBd5D07dd0CeCc66161FC93D7c9000da1",
        decimals: 18,
        priceSource: {
          chainId: 10,
          address: "0xDA10009cBd5D07dd0CeCc66161FC93D7c9000da1",
        },
      },
      {
        code: "GIST",
        address: "0x93a5347036f69bc6f37ed2b59cbcdda927719217",
        decimals: 18,
        voteAmountCap: BigInt(10e18),
        priceSource: {
          chainId: 10,
          address: "0xDA10009cBd5D07dd0CeCc66161FC93D7c9000da1",
        },
      },
      {
        code: "ETH",
        address: "0x0000000000000000000000000000000000000000",
        decimals: 18,
        priceSource: {
          chainId: 10,
          address: "0x0000000000000000000000000000000000000000",
        },
      },
    ],
    subscriptions: [
      {
        contractName: "AlloV1/ProjectRegistry/V2",
        address: "0x8e1bD5Da87C14dd8e08F7ecc2aBf9D1d558ea174",
      },
      {
        contractName: "AlloV1/RoundFactory/V2",
        address: "0x04E753cFB8c8D1D7f776f7d7A033740961b6AEC2",
        fromBlock: 87169287,
      },
      {
        contractName: "AlloV1/QuadraticFundingVotingStrategyFactory/V2",
        address: "0x838C5e10dcc1e54d62761d994722367BA167AC22",
        fromBlock: 87168143,
      },
    ],
  },
  {
    id: 250,
    name: "fantom",
    rpc: rpcUrl
      .default("https://rpcapi.fantom.network")
      .parse(process.env.FANTOM_RPC_URL),
    pricesFromTimestamp: Date.UTC(2022, 11, 1, 0, 0, 0),
    tokens: [
      {
        code: "USDC",
        address: "0x04068DA6C83AFCFA0e13ba15A6696662335D5B75",
        decimals: 6,
        priceSource: {
          chainId: 250,
          address: "0x04068DA6C83AFCFA0e13ba15A6696662335D5B75",
        },
      },
      {
        code: "DAI",
        address: "0x8D11eC38a3EB5E956B052f67Da8Bdc9bef8Abf3E",
        decimals: 18,
        priceSource: {
          chainId: 250,
          address: "0x8D11eC38a3EB5E956B052f67Da8Bdc9bef8Abf3E",
        },
      },
      {
        code: "FTM",
        address: "0x0000000000000000000000000000000000000000",
        decimals: 18,
        priceSource: {
          chainId: 250,
          address: "0x0000000000000000000000000000000000000000",
        },
      },
      {
        code: "GcV",
        address: "0x83791638da5EB2fAa432aff1c65fbA47c5D29510",
        decimals: 18,
        voteAmountCap: BigInt(10e18),
        priceSource: {
          chainId: 250,
          address: "0x8D11eC38a3EB5E956B052f67Da8Bdc9bef8Abf3E",
        },
      },
    ],
    subscriptions: [
      {
        contractName: "AlloV1/ProjectRegistry/V2",
        address: "0x8e1bD5Da87C14dd8e08F7ecc2aBf9D1d558ea174",
      },
      {
        contractName: "AlloV1/RoundFactory/V2",
        address: "0xfb08d1fD3a7c693677eB096E722ABf4Ae63B0B95",
        fromBlock: 66509340,
      },
      {
        contractName: "AlloV1/QuadraticFundingVotingStrategyFactory/V2",
        address: "0x534d2AAc03dCd0Cb3905B591BAf04C14A95426AB",
        fromBlock: 66509340,
      },
    ],
  },
  {
    id: 58008,
    name: "pgn-testnet",
    rpc: rpcUrl
      .default("https://sepolia.publicgoods.network")
      .parse(process.env.PGN_TESTNET_RPC_URL),
    pricesFromTimestamp: Date.UTC(2023, 5, 2, 0, 0, 0),
    tokens: [
      {
        code: "ETH",
        address: "0x0000000000000000000000000000000000000000",
        decimals: 18,
        priceSource: {
          chainId: 1,
          address: "0x0000000000000000000000000000000000000000",
        },
      },
      {
        code: "DAI",
        address: "0x5fbdb2315678afecb367f032d93f642f64180aa3",
        decimals: 18,
        priceSource: {
          chainId: 1,
          address: "0x6B175474E89094C44Da98b954EedeAC495271d0F",
        },
      },
    ],
    subscriptions: [
      {
        contractName: "AlloV1/ProjectRegistry/V2",
        address: "0x6294bed5B884Ae18bf737793Ef9415069Bf4bc11",
      },
      {
        contractName: "AlloV1/RoundFactory/V2",
        address: "0x0479b9DA9f287539FEBd597350B1eBaEBF7479ac",
        fromBlock: 0,
      },
      {
        contractName: "AlloV1/QuadraticFundingVotingStrategyFactory/V2",
        address: "0xE8027a807Bb85e57da4B7A5ecE65b0aBDf231ce8",
        fromBlock: 0,
      },
    ],
  },
  {
    id: 424,
    name: "pgn-mainnet",
    rpc: rpcUrl
      .default("https://rpc.publicgoods.network")
      .parse(process.env.PGN_RPC_URL),
    pricesFromTimestamp: Date.UTC(2023, 5, 2, 0, 0, 0),
    tokens: [
      {
        code: "ETH",
        address: "0x0000000000000000000000000000000000000000",
        decimals: 18,
        priceSource: {
          chainId: 1,
          address: "0x0000000000000000000000000000000000000000",
        },
      },
      {
        code: "GTC",
        address: "0x7c6b91D9Be155A6Db01f749217d76fF02A7227F2",
        decimals: 18,
        priceSource: {
          chainId: 1,
          address: "0xde30da39c46104798bb5aa3fe8b9e0e1f348163f",
        },
      },
      {
        code: "DAI",
        address: "0x6C121674ba6736644A7e73A8741407fE8a5eE5BA",
        decimals: 18,
        priceSource: {
          chainId: 1,
          address: "0x6B175474E89094C44Da98b954EedeAC495271d0F",
        },
      },
    ],
    subscriptions: [
      {
        contractName: "AlloV1/ProjectRegistry/V2",
        address: "0xDF9BF58Aa1A1B73F0e214d79C652a7dd37a6074e",
      },
      {
        contractName: "AlloV1/RoundFactory/V2",
        address: "0x8AdFcF226dfb2fA73788Ad711C958Ba251369cb3",
        fromBlock: 0,
      },
      {
        contractName: "AlloV1/QuadraticFundingVotingStrategyFactory/V2",
        address: "0x2AFA4bE0f2468347A2F086c2167630fb1E58b725",
        fromBlock: 0,
      },
    ],
  },
  {
    id: 42161,
    name: "arbitrum",
    rpc: rpcUrl
      .default("https://arb-mainnet.g.alchemy.com/v2/")
      .parse(process.env.ARBITRUM_RPC_URL),
    pricesFromTimestamp: Date.UTC(2023, 7, 1, 0, 0, 0),
    tokens: [
      {
        code: "USDC",
        address: "0xaf88d065e77c8cC2239327C5EDb3A432268e5831",
        decimals: 6,
        priceSource: {
          chainId: 42161,
          address: "0xaf88d065e77c8cC2239327C5EDb3A432268e5831",
        },
      },
      {
        code: "ARB",
        address: "0x912ce59144191c1204e64559fe8253a0e49e6548",
        decimals: 18,
        priceSource: {
          chainId: 42161,
          address: "0x912ce59144191c1204e64559fe8253a0e49e6548",
        },
      },
      {
        code: "ETH",
        address: "0x0000000000000000000000000000000000000000",
        decimals: 18,
        priceSource: {
          chainId: 42161,
          address: "0x0000000000000000000000000000000000000000",
        },
      },
    ],
    subscriptions: [
      {
        contractName: "AlloV1/ProjectRegistry/V2",
        address: "0x73AB205af1476Dc22104A6B8b3d4c273B58C6E27",
      },
      {
        contractName: "AlloV1/RoundFactory/V2",
        address: "0xF2a07728107B04266015E67b1468cA0a536956C8",
      },
      {
        contractName: "AlloV1/QuadraticFundingVotingStrategyFactory/V2",
        address: "0xC3A195EEa198e74D67671732E1B8F8A23781D735",
      },
    ],
  },
  {
    id: 421613,
    name: "arbitrum-goerli",
    rpc: rpcUrl
      .default("https://arb-goerli.g.alchemy.com/v2/")
      .parse(process.env.ARBITRUM_GOERLI_RPC_URL),
    pricesFromTimestamp: Date.UTC(2023, 7, 1, 0, 0, 0),
    tokens: [
      {
        code: "USDC",
        address: "0xfd064A18f3BF249cf1f87FC203E90D8f650f2d63",
        decimals: 6,
        priceSource: {
          chainId: 42161,
          address: "0xaf88d065e77c8cC2239327C5EDb3A432268e5831",
        },
      },
      {
        code: "ARB",
        address: "0xB50721BCf8d664c30412Cfbc6cf7a15145234ad1",
        decimals: 18,
        priceSource: {
          chainId: 42161,
          address: "0x912ce59144191c1204e64559fe8253a0e49e6548",
        },
      },
      {
        code: "ETH",
        address: "0x0000000000000000000000000000000000000000",
        decimals: 18,
        priceSource: {
          chainId: 42161,
          address: "0x0000000000000000000000000000000000000000",
        },
      },
    ],
    subscriptions: [
      {
        contractName: "AlloV1/ProjectRegistry/V2",
        address: "0x0CD135777dEaB6D0Bb150bDB0592aC9Baa4d0871",
      },
      {
        contractName: "AlloV1/RoundFactory/V2",
        address: "0xdf25423c9ec15347197Aa5D3a41c2ebE27587D59",
      },
      {
        contractName: "AlloV1/QuadraticFundingVotingStrategyFactory/V2",
        address: "0x0BFA0AAF5f2D81f859e85C8E82A3fc5b624fc6E8",
      },
    ],
  },
  {
    id: 80001,
    name: "polygon-mumbai",
    rpc: rpcUrl
      .default("https://rpc-mumbai.maticvigil.com/")
      .parse(process.env.POLYGON_MUMBAI_RPC_URL),
    pricesFromTimestamp: Date.UTC(2023, 8, 19, 0, 0, 0),
    tokens: [
      {
        code: "MATIC",
        address: "0x0000000000000000000000000000000000000000",
        decimals: 18,
        priceSource: {
          chainId: 1,
          address: "0x7d1afa7b718fb893db30a3abc0cfc608aacfebb0",
        },
      },
      {
        code: "USDC",
        address: "0x9999f7Fea5938fD3b1E26A12c3f2fb024e194f97",
        decimals: 6,
        priceSource: {
          chainId: 1,
          address: "0xa0b86991c6218b36c1d19d4a2e9eb0ce3606eb48",
        },
      },
    ],
    subscriptions: [
      {
        contractName: "AlloV1/ProjectRegistry/V2",
        address: "0x545B282A50EaeA01A619914d44105437036CbB36",
      },
      {
        contractName: "AlloV1/RoundFactory/V2",
        address: "0xE1c5812e9831bc1d5BDcF50AAEc1a47C4508F3fA",
      },
      {
        contractName: "AlloV1/QuadraticFundingVotingStrategyFactory/V2",
        address: "0xF7c101A95Ea4cBD5DA0Ab9827D7B2C9857440143",
      },
    ],
  },
  {
    id: 137,
    name: "polygon",
    rpc: rpcUrl
      .default("https://polygon-rpc.com")
      .parse(process.env.POLYGON_RPC_URL),
    pricesFromTimestamp: Date.UTC(2023, 8, 19, 0, 0, 0),
    tokens: [
      {
        code: "MATIC",
        address: "0x0000000000000000000000000000000000000000",
        decimals: 18,
        priceSource: {
          chainId: 1,
          address: "0x7d1afa7b718fb893db30a3abc0cfc608aacfebb0",
        },
      },
      {
        code: "USDC",
        address: "0x3c499c542cEF5E3811e1192ce70d8cC03d5c3359",
        decimals: 6,
        priceSource: {
          chainId: 1,
          address: "0xa0b86991c6218b36c1d19d4a2e9eb0ce3606eb48",
        },
      },
    ],
    subscriptions: [
      {
        contractName: "AlloV1/ProjectRegistry/V2",
        address: "0x5C5E2D94b107C7691B08E43169fDe76EAAB6D48b",
      },
      {
        contractName: "AlloV1/RoundFactory/V2",
        address: "0x5ab68dCdcA37A1C2b09c5218e28eB0d9cc3FEb03",
      },
      {
        contractName: "AlloV1/QuadraticFundingVotingStrategyFactory/V2",
        address: "0xc1a26b0789C3E93b07713e90596Cad8d0442C826",
      },
    ],
  },
  {
    id: 8453,
    name: "base",
    rpc: rpcUrl
      .default("https://mainnet.base.org/")
      .parse(process.env.BASE_RPC_URL),
    pricesFromTimestamp: Date.UTC(2023, 12, 1, 0, 0, 0),
    tokens: [
      {
        code: "USDC",
        address: "0x833589fCD6eDb6E08f4c7C32D4f71b54bdA02913",
        decimals: 6,
        priceSource: {
          chainId: 1,
          address: "0xA0b86991c6218b36c1d19D4a2e9Eb0cE3606eB48",
        },
      },
      {
        code: "ETH",
        address: "0x0000000000000000000000000000000000000000",
        decimals: 18,
        priceSource: {
          chainId: 1,
          address: "0x0000000000000000000000000000000000000000",
        },
      },
    ],
    subscriptions: [
      {
        address: "0xDF9BF58Aa1A1B73F0e214d79C652a7dd37a6074e",
        abi: abis.v2.ProjectRegistry,
      },
      {
        address: "0xc7722909fEBf7880E15e67d563E2736D9Bb9c1Ab",
        abi: abis.v2.RoundFactory,
        fromBlock: 7151900,
      },
      {
        address: "0xC3A195EEa198e74D67671732E1B8F8A23781D735",
        abi: abis.v2.QuadraticFundingVotingStrategyFactory,
        fromBlock: 7151900,
      },
    ],
  },
  {
    id: 324,
    name: "zksync-era-mainnet",
    rpc: rpcUrl
      .default("https://mainnet.era.zksync.io")
      .parse(process.env.ZKSYNC_RPC_URL),
    pricesFromTimestamp: Date.UTC(2023, 12, 1, 0, 0, 0),
    tokens: [
      {
        code: "ETH",
        address: "0x0000000000000000000000000000000000000000",
        decimals: 18,
        priceSource: {
          chainId: 1,
          address: "0x0000000000000000000000000000000000000000",
        },
      },
      {
        code: "USDC",
        address: "0x3355df6D4c9C3035724Fd0e3914dE96A5a83aaf4",
        decimals: 6,
        priceSource: {
          chainId: 1,
          address: "0xA0b86991c6218b36c1d19D4a2e9Eb0cE3606eB48",
        },
      },
      {
        code: "USDT",
        address: "0x493257fD37EDB34451f62EDf8D2a0C418852bA4C",
        decimals: 6,
        priceSource: {
          chainId: 1,
          address: "0xdAC17F958D2ee523a2206206994597C13D831ec7",
        },
      },
      {
        code: "DAI",
        address: "0x4B9eb6c0b6ea15176BBF62841C6B2A8a398cb656",
        decimals: 18,
        priceSource: {
          chainId: 1,
          address: "0x6B175474E89094C44Da98b954EedeAC495271d0F",
        },
      },
      {
        code: "LUSD",
        address: "0x503234F203fC7Eb888EEC8513210612a43Cf6115",
        decimals: 18,
        priceSource: {
          chainId: 1,
          address: "0x5f98805a4e8be255a32880fdec7f6728c6568ba0",
        },
      },
      {
        code: "MUTE",
        address: "0x0e97c7a0f8b2c9885c8ac9fc6136e829cbc21d42",
        decimals: 18,
        priceSource: {
          chainId: 1,
          address: "0xa49d7499271ae71cd8ab9ac515e6694c755d400c",
        },
      },
    ],
    subscriptions: [
      {
        address: "0xe6CCEe93c97E20644431647B306F48e278aFFdb9",
        abi: abis.v2.ProjectRegistry,
      },
      {
        address: "0xF3B5a0d59C6292BD0e4f8Cf735EEF52b98f428E6",
        abi: abis.v2.RoundFactory,
        fromBlock: 20900000,
      },
      {
        address: "0x94cB638556d3991363102431d8cE9e839C734677",
        abi: abis.v2.QuadraticFundingVotingStrategyFactory,
        fromBlock: 20900000,
      },
    ],
  },
  {
    id: 280,
    name: "zksync-era-testnet",
    rpc: rpcUrl
      .default("https://testnet.era.zksync.dev")
      .parse(process.env.ZKSYNC_TESTNET_RPC_URL),
    pricesFromTimestamp: Date.UTC(2023, 12, 1, 0, 0, 0),
    tokens: [
      {
        code: "ETH",
        address: "0x0000000000000000000000000000000000000000",
        decimals: 18,
        priceSource: {
          chainId: 1,
          address: "0x0000000000000000000000000000000000000000",
        },
      },
      {
        code: "TEST",
        address: "0x8fd03Cd97Da068CC242Ab7551Dc4100DD405E8c7",
        decimals: 18,
        priceSource: {
          chainId: 1,
          address: "0x6B175474E89094C44Da98b954EedeAC495271d0F",
        },
      },
    ],
    subscriptions: [
      {
        address: "0xb0F4882184EB6e3ed120c5181651D50719329788",
        abi: abis.v2.ProjectRegistry,
      },
      {
        address: "0x0Bb6e2dfEaef0Db5809B3979717E99e053Cbae72",
        abi: abis.v2.RoundFactory,
        fromBlock: 14410000,
      },
      {
        address: "0x8c28F21D2d8C53eedC58bF9cdCfb7DCF7d809d97",
        abi: abis.v2.QuadraticFundingVotingStrategyFactory,
        fromBlock: 14410000,
      },
    ],
  },
  {
    id: 43114,
    name: "avalanche",
    rpc: rpcUrl
      .default("https://avalanche-c-chain.publicnode.com")
      .parse(process.env.AVALANCHE_RPC_URL),
    pricesFromTimestamp: Date.UTC(2023, 8, 19, 0, 0, 0),
    tokens: [
      {
        code: "AVAX",
        address: "0x0000000000000000000000000000000000000000",
        decimals: 18,
        priceSource: {
          chainId: 43114,
          address: "0x0000000000000000000000000000000000000000",
        },
      },
      {
        code: "USDC",
        address: "0xB97EF9Ef8734C71904D8002F8b6Bc66Dd9c48a6E",
        decimals: 6,
        priceSource: {
          chainId: 1,
          address: "0xa0b86991c6218b36c1d19d4a2e9eb0ce3606eb48",
        },
      },
    ],
    subscriptions: [
      {
        contractName: "AlloV1/ProjectRegistry/V2",
        address: "0xDF9BF58Aa1A1B73F0e214d79C652a7dd37a6074e",
      },
      {
        contractName: "AlloV1/RoundFactory/V2",
        address: "0x8eC471f30cA797FD52F9D37A47Be2517a7BD6912",
      },
      {
        contractName: "AlloV1/QuadraticFundingVotingStrategyFactory/V2",
        address: "0x2AFA4bE0f2468347A2F086c2167630fb1E58b725",
      },
    ],
  },
  {
    id: 43113,
    name: "avalanche-fuji",
    rpc: rpcUrl
      .default("https://avalanche-fuji-c-chain.publicnode.com")
      .parse(process.env.AVALANCHE_FUJI_RPC_URL),
    pricesFromTimestamp: Date.UTC(2023, 8, 19, 0, 0, 0),
    tokens: [
      {
        code: "AVAX",
        address: "0x0000000000000000000000000000000000000000",
        decimals: 18,
        priceSource: {
          chainId: 43114,
          address: "0x0000000000000000000000000000000000000000",
        },
      },
      {
        code: "USDC",
        address: "0xB97EF9Ef8734C71904D8002F8b6Bc66Dd9c48a6E",
        decimals: 6,
        priceSource: {
          chainId: 1,
          address: "0xa0b86991c6218b36c1d19d4a2e9eb0ce3606eb48",
        },
      },
    ],
    subscriptions: [
      {
        contractName: "AlloV1/ProjectRegistry/V2",
        address: "0xDF9BF58Aa1A1B73F0e214d79C652a7dd37a6074e",
      },
      {
        contractName: "AlloV1/RoundFactory/V2",
        address: "0x8eC471f30cA797FD52F9D37A47Be2517a7BD6912",
      },
      {
        contractName: "AlloV1/QuadraticFundingVotingStrategyFactory/V2",
        address: "0x2AFA4bE0f2468347A2F086c2167630fb1E58b725",
      },
    ],
  },
];

export const getDecimalsForToken = (
  chainId: ChainId,
  tokenAddress: string
): number => {
  const chain = CHAINS.find((c) => c.id === chainId);
  if (chain === undefined) {
    throw new Error(`No such chain: ${chainId}`);
  }

  const token = chain.tokens.find(
    (t) => t.address.toLowerCase() === tokenAddress.toLowerCase()
  );
  if (token === undefined) {
    throw new Error(
      `No such token: ${tokenAddress} configured for chain ${chainId}`
    );
  }

  return token.decimals;
};

export const getChainConfigById = (chainId: ChainId): Chain => {
  const chain = CHAINS.find((c) => c.id === chainId);
  if (chain === undefined) {
    throw new Error(`Chain not configured: ${chainId}`);
  }
  return chain;
};

export type Config = {
  buildTag: string | null;
  storageDir: string;
  cacheDir: string | null;
  fromBlock: bigint;
  toBlock: ToBlock;
  passportScorerId: number;
  logLevel: "trace" | "debug" | "info" | "warn" | "error";
  ipfsGateway: string;
  coingeckoApiKey: string | null;
  coingeckoApiUrl: string;
  chains: Chain[];
  runOnce: boolean;
  apiHttpPort: number;
  sentryDsn: string | null;
  databaseUrl: string;
  databaseSchemaName: string;
  hostname: string;
  deploymentEnvironment: "local" | "development" | "staging" | "production";
<<<<<<< HEAD
  enableResourceMonitor: boolean;
  dropDb: boolean;
=======
  estimatesLinearQfWorkerPoolSize: number | null;
>>>>>>> e6ad8870
};

const CHAIN_DATA_VERSION = "7";

export function getConfig(): Config {
  const buildTag = z
    .union([z.string(), z.null()])
    .default(null)
    .parse(process.env.BUILD_TAG);

  const enableResourceMonitor = z
    .enum(["true", "false"])
    .transform((value) => value === "true")
    .parse(process.env.ENABLE_RESOURCE_MONITOR);

  const apiHttpPort = z.coerce.number().parse(process.env.PORT);

  const deploymentEnvironment = z
    .union([
      z.literal("local"),
      z.literal("development"),
      z.literal("staging"),
      z.literal("production"),
    ])
    .parse(process.env.DEPLOYMENT_ENVIRONMENT);

  const passportScorerId = z.coerce
    .number()
    .parse(process.env.PASSPORT_SCORER_ID);

  const coingeckoApiKey = z
    .union([z.string(), z.null()])
    .default(null)
    .parse(process.env.COINGECKO_API_KEY);

  const coingeckoApiUrl =
    coingeckoApiKey === null
      ? "https://api.coingecko.com/api/v3"
      : "https://pro-api.coingecko.com/api/v3/";

  const storageDir = z
    .string()
    .default("./.var")
    .parse(process.env.STORAGE_DIR);

  const cacheDir = z
    .union([z.string(), z.null()])
    .default(path.join(storageDir, "cache"))
    .parse(process.env.CACHE_DIR);

  const { values: args } = parseArgs({
    options: {
      "to-block": {
        type: "string",
      },
      "from-block": {
        type: "string",
      },
      "drop-db": {
        type: "boolean",
      },
      "log-level": {
        type: "string",
      },
      "run-once": {
        type: "boolean",
      },
      "no-cache": {
        type: "boolean",
      },
    },
  });

  const chains = z
    .string()
    .parse(process.env.INDEXED_CHAINS)
    .split(",")
    .map((chainName) => {
      const c = CHAINS.find((chain) => chain.name === chainName);
      if (c === undefined) {
        throw new Error(`Chain ${chainName} not configured`);
      }
      return c;
    });

  const toBlock = z
    .literal("latest")
    .or(z.coerce.bigint())
    .default("latest")
    .parse(args["to-block"]);

  const fromBlock = z.coerce.bigint().default(0n).parse(args["from-block"]);

  const logLevel = z
    .union([
      z.literal("trace"),
      z.literal("debug"),
      z.literal("info"),
      z.literal("warn"),
      z.literal("error"),
    ])
    .default("info")
    .parse(process.env.LOG_LEVEL);

  const runOnce = z.boolean().default(false).parse(args["run-once"]);

  const ipfsGateway = z
    .string()
    .default("https://cloudflare-ipfs.com")
    .parse(process.env.IPFS_GATEWAY);

  const sentryDsn = z
    .union([z.string(), z.null()])
    .default(null)
    .parse(process.env.SENTRY_DSN);

<<<<<<< HEAD
  const hostname = os.hostname();

  const databaseUrl = z.string().url().parse(process.env.DATABASE_URL);

  const sqlSafeHostname = hostname.replace(/[^a-zA-Z0-9]/g, "_").toLowerCase();
  const databaseSchemaName = `chain_data_${sqlSafeHostname}_${CHAIN_DATA_VERSION}`;

  const dropDb = z.boolean().default(false).parse(args["drop-db"]);
=======
  const estimatesLinearQfWorkerPoolSize = z
    .number()
    .nullable()
    .default(null)
    .parse(process.env.ESTIMATES_LINEAR_QF_WORKER_POOL_SIZE);
>>>>>>> e6ad8870

  return {
    buildTag: buildTag,
    sentryDsn,
    coingeckoApiUrl,
    coingeckoApiKey,
    storageDir,
    chains,
    toBlock,
    fromBlock,
    cacheDir,
    logLevel,
    runOnce,
    ipfsGateway,
    passportScorerId,
    apiHttpPort,
    deploymentEnvironment,
<<<<<<< HEAD
    enableResourceMonitor,
    databaseUrl,
    dropDb,
    databaseSchemaName,
    hostname: os.hostname(),
=======
    estimatesLinearQfWorkerPoolSize,
>>>>>>> e6ad8870
  };
}<|MERGE_RESOLUTION|>--- conflicted
+++ resolved
@@ -554,16 +554,16 @@
     subscriptions: [
       {
         address: "0xDF9BF58Aa1A1B73F0e214d79C652a7dd37a6074e",
-        abi: abis.v2.ProjectRegistry,
+        contractName: "AlloV1/ProjectRegistry/V2",
       },
       {
         address: "0xc7722909fEBf7880E15e67d563E2736D9Bb9c1Ab",
-        abi: abis.v2.RoundFactory,
+        contractName: "AlloV1/RoundFactory/V2",
         fromBlock: 7151900,
       },
       {
         address: "0xC3A195EEa198e74D67671732E1B8F8A23781D735",
-        abi: abis.v2.QuadraticFundingVotingStrategyFactory,
+        contractName: "AlloV1/QuadraticFundingVotingStrategyFactory/V2",
         fromBlock: 7151900,
       },
     ],
@@ -634,16 +634,16 @@
     subscriptions: [
       {
         address: "0xe6CCEe93c97E20644431647B306F48e278aFFdb9",
-        abi: abis.v2.ProjectRegistry,
+        contractName: "AlloV1/ProjectRegistry/V2",
       },
       {
         address: "0xF3B5a0d59C6292BD0e4f8Cf735EEF52b98f428E6",
-        abi: abis.v2.RoundFactory,
+        contractName: "AlloV1/RoundFactory/V2",
         fromBlock: 20900000,
       },
       {
         address: "0x94cB638556d3991363102431d8cE9e839C734677",
-        abi: abis.v2.QuadraticFundingVotingStrategyFactory,
+        contractName: "AlloV1/QuadraticFundingVotingStrategyFactory/V2",
         fromBlock: 20900000,
       },
     ],
@@ -677,17 +677,17 @@
     ],
     subscriptions: [
       {
-        address: "0xb0F4882184EB6e3ed120c5181651D50719329788",
-        abi: abis.v2.ProjectRegistry,
+        address: "0xb0F4882184EB6,e3ed120c5181651D50719329788",
+        contractName: "AlloV1/ProjectRegistry/V2",
       },
       {
         address: "0x0Bb6e2dfEaef0Db5809B3979717E99e053Cbae72",
-        abi: abis.v2.RoundFactory,
+        contractName: "AlloV1/RoundFactory/V2",
         fromBlock: 14410000,
       },
       {
         address: "0x8c28F21D2d8C53eedC58bF9cdCfb7DCF7d809d97",
-        abi: abis.v2.QuadraticFundingVotingStrategyFactory,
+        contractName: "AlloV1/QuadraticFundingVotingStrategyFactory/V2",
         fromBlock: 14410000,
       },
     ],
@@ -826,12 +826,9 @@
   databaseSchemaName: string;
   hostname: string;
   deploymentEnvironment: "local" | "development" | "staging" | "production";
-<<<<<<< HEAD
   enableResourceMonitor: boolean;
   dropDb: boolean;
-=======
   estimatesLinearQfWorkerPoolSize: number | null;
->>>>>>> e6ad8870
 };
 
 const CHAIN_DATA_VERSION = "7";
@@ -948,7 +945,6 @@
     .default(null)
     .parse(process.env.SENTRY_DSN);
 
-<<<<<<< HEAD
   const hostname = os.hostname();
 
   const databaseUrl = z.string().url().parse(process.env.DATABASE_URL);
@@ -957,13 +953,12 @@
   const databaseSchemaName = `chain_data_${sqlSafeHostname}_${CHAIN_DATA_VERSION}`;
 
   const dropDb = z.boolean().default(false).parse(args["drop-db"]);
-=======
+
   const estimatesLinearQfWorkerPoolSize = z
     .number()
     .nullable()
     .default(null)
     .parse(process.env.ESTIMATES_LINEAR_QF_WORKER_POOL_SIZE);
->>>>>>> e6ad8870
 
   return {
     buildTag: buildTag,
@@ -981,14 +976,11 @@
     passportScorerId,
     apiHttpPort,
     deploymentEnvironment,
-<<<<<<< HEAD
     enableResourceMonitor,
     databaseUrl,
     dropDb,
     databaseSchemaName,
     hostname: os.hostname(),
-=======
     estimatesLinearQfWorkerPoolSize,
->>>>>>> e6ad8870
   };
 }