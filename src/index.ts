import {
  RetryProvider,
  JsonStorage,
  Cache,
  Event as ChainsauceEvent,
} from "chainsauce";
import { Logger, pino } from "pino";
import path from "node:path";
import * as Sentry from "@sentry/node";
import fs from "node:fs/promises";
import fetch from "make-fetch-happen";
import { ethers } from "ethers";

import { createPassportProvider, PassportProvider } from "./passport/index.js";

import handleEvent from "./indexer/handleEvent.js";
import { Chain, getConfig, Config } from "./config.js";
import { createPriceUpdater } from "./prices/updater.js";
import { createPriceProvider } from "./prices/provider.js";
import { createHttpApi } from "./http/app.js";
import { FileSystemDataProvider } from "./calculator/index.js";
import { createBlockchainListener } from "./indexer/listener.js";

async function main(): Promise<void> {
  const config = getConfig();

  if (config.sentryDsn !== null) {
    Sentry.init({
      environment: config.deploymentEnvironment,
      dsn: config.sentryDsn,
      tracesSampleRate: 1.0,
    });
  }

  const logger = pino({
    level: config.logLevel,
    formatters: {
      // represent severity as strings so that DataDog can recognize it
      level: (level) => ({ level }),
    },
  }).child({
    service: `indexer-${config.deploymentEnvironment}`,
  });

  logger.info({
    msg: "starting",
    buildTag: config.buildTag,
    deploymentEnvironment: config.deploymentEnvironment,
    chains: config.chains.map(
      (c) =>
        c.name +
        " (rpc: " +
        c.rpc.slice(0, 25) +
        "..." +
        c.rpc.slice(-5, -1) +
        ")"
    ),
  });

  // Chain watchers don't depend on each other or on Passport provider, so they
  // can start in parallel. However, the HTTP API depends on all of them, so
  // before starting the API, we make sure they're all caught up. When the
  // promise resolves, chain watchers and Passport provider will still be
  // listening to their respective data sources and updating their respective
  // data sets.

  const [passportProvider, _] = await Promise.all([
<<<<<<< HEAD
    catchupAndWatchPassport(config, { parentLogger: logger }),
    ...config.chains.map((chain) =>
      catchupAndWatchChain({ chain, ...config }, { parentLogger: logger })
=======
    catchupAndWatchPassport({
      ...config,
      baseLogger,
      runOnce: config.runOnce,
    }),
    ...config.chains.map(async (chain) =>
      catchupAndWatchChain({
        chain,
        baseLogger,
        ...config,
      })
>>>>>>> c35fb00b
    ),
  ]);

  if (!config.runOnce) {
    const httpApi = createHttpApi({
      storageDir: config.storageDir,
      priceProvider: createPriceProvider({
        storageDir: config.storageDir,
        logger: logger.child({ subsystem: "PriceProvider" }),
      }),
      passportProvider: passportProvider,
      dataProvider: new FileSystemDataProvider(config.storageDir),
      port: config.apiHttpPort,
      logger: logger.child({ subsystem: "HttpApi" }),
      buildTag: config.buildTag,
      chains: config.chains,
    });

    await httpApi.start();
  }
}

await main();

// ----------------------------------------------------------------------
// INTERNALS

async function catchupAndWatchPassport(
  config: Config,
  deps: { parentLogger: Logger }
): Promise<PassportProvider> {
<<<<<<< HEAD
  const { parentLogger } = deps;
  await fs.mkdir(config.storageDir, { recursive: true });

  const passportProvider = createPassportProvider({
    apiKey: config.passportApiKey,
    logger: parentLogger.child({ subsystem: "PassportProvider" }),
    scorerId: config.passportScorerId,
    dbPath: path.join(config.storageDir, "..", "passport_scores.leveldb"),
  });
=======
  const logger = config.baseLogger.child({ subsystem: "PassportProvider" });
  try {
    await fs.mkdir(config.storageDir, { recursive: true });

    const passportProvider = createPassportProvider({
      apiKey: config.passportApiKey,
      logger,
      scorerId: config.passportScorerId,
      dbPath: path.join(config.storageDir, "..", "passport_scores.leveldb"),
      deprecatedJSONPassportDumpPath: path.join(
        config.storageDir,
        "passport_scores.json"
      ),
    });
>>>>>>> c35fb00b

    await passportProvider.start({ watch: !config.runOnce });

    return passportProvider;
  } catch (err) {
    logger.error({
      msg: "error during initial catch up with passport",
      err,
    });
    throw err;
  }
}

async function catchupAndWatchChain(
  config: Omit<Config, "chains"> & { chain: Chain },
  deps: { parentLogger: Logger }
): Promise<void> {
<<<<<<< HEAD
  const { parentLogger } = deps;

  const chainLogger = parentLogger.child({
    chain: config.chain.id,
  });

  const CHAIN_DIR_PATH = path.join(
    config.storageDir,
    config.chain.id.toString()
  );

  const rpcProvider = new RetryProvider({
    url: config.chain.rpc,
    timeout: 5 * 60 * 1000,
  });

  const priceProvider = createPriceProvider({
    ...config,
    logger: chainLogger.child({ subsystem: "PriceProvider" }),
  });

  const db = new JsonStorage(CHAIN_DIR_PATH);
=======
  const chainLogger = config.baseLogger.child({
    chain: config.chain.id,
  });

  try {
    const CHAIN_DIR_PATH = path.join(
      config.storageDir,
      config.chain.id.toString()
    );

    const pricesCache: Cache | null = config.cacheDir
      ? new Cache(path.join(config.cacheDir, "prices"))
      : null;

    // Force a full re-indexing on every startup.
    // XXX For the longer term, verify whether ChainSauce supports
    // any sort of stop-and-resume.
    await fs.rm(CHAIN_DIR_PATH, { force: true, recursive: true });

    const storage = new JsonStorage(CHAIN_DIR_PATH);
>>>>>>> c35fb00b

    const priceProvider = createPriceProvider({
      ...config,
      logger: chainLogger.child({ subsystem: "PriceProvider" }),
    });

    const rpcProvider = new RetryProvider({
      url: config.chain.rpc,
      timeout: 5 * 60 * 1000,
    });

    const cachedIpfsGet = async <T>(cid: string): Promise<T | undefined> => {
      const cidRegex = /^(Qm[1-9A-HJ-NP-Za-km-z]{44}|baf[0-9A-Za-z]{50,})$/;
      if (!cidRegex.test(cid)) {
        chainLogger.warn(`Invalid IPFS CID: ${cid}`);
        return undefined;
      }

      const res = await fetch(`${config.ipfsGateway}/ipfs/${cid}`, {
        timeout: 2000,
        retry: { retries: 10, maxTimeout: 60 * 1000 },
        // IPFS data is immutable, we can rely entirely on the cache when present
        cache: "force-cache",
        cachePath:
          config.cacheDir !== null
            ? path.join(config.cacheDir, "ipfs")
            : undefined,
      });

<<<<<<< HEAD
  const pricesCache: Cache | null = config.cacheDir
    ? new Cache(path.join(config.cacheDir, "prices"))
    : null;
=======
      return (await res.json()) as T;
    };

    await rpcProvider.getNetwork();
>>>>>>> c35fb00b

    // Update prices to present and optionally keep watching for updates

<<<<<<< HEAD
  chainLogger.debug(`removing data dir (${CHAIN_DIR_PATH}) to start fresh`);
  await fs.rm(CHAIN_DIR_PATH, { force: true, recursive: true });

  await priceUpdater.start({
    watch: !config.runOnce,
    toBlock: config.toBlock,
  });

  const onBlockchainEvent = async (
    event: ChainsauceEvent,
    onContractInterfaceRequested: (
      address: string,
      abi: ethers.ContractInterface
    ) => void
  ): Promise<void> => {
    await handleEvent(event, {
      chainId: config.chain.id,
      db: db,
      ipfsGet: cachedIpfsGet,
      priceProvider,
      logger: indexingLogger,
      // XXX should rename to getContract
      subscribe: (address, abi) => {
        onContractInterfaceRequested(address, abi);
        return new ethers.Contract(address, abi, rpcProvider);
      },
    });
  };

  const indexingLogger = chainLogger.child({ subsystem: "DataUpdater" });

  const blockchainListener = createBlockchainListener({
    logger: indexingLogger,
    onEvent: onBlockchainEvent,
    rpcProvider,
    eventLogPath:
      config.cacheDir !== null && config.useExperimentalEventLog === true
        ? path.join(config.cacheDir, `events-${config.chain.id}.ndjson`)
        : null,
    db: db,
    chain: config.chain,
    toBlock: config.toBlock,
  });

  const startTime = Date.now();
  await blockchainListener.start({ waitForCatchup: true });
  indexingLogger.info(
    `initial blockchain catchup took ${(Date.now() - startTime) / 1000} seconds`
  );
=======
    const priceUpdater = createPriceUpdater({
      ...config,
      rpcProvider,
      chain: config.chain,
      logger: chainLogger.child({ subsystem: "PriceUpdater" }),
      withCacheFn:
        pricesCache === null
          ? undefined
          : (cacheKey, fn) => pricesCache.lazy(cacheKey, fn),
    });

    await priceUpdater.start({
      watch: !config.runOnce,
      toBlock: config.toBlock,
    });

    chainLogger.info("catching up with blockchain events");
    const catchupSentinel = new AsyncSentinel();

    const indexerLogger = chainLogger.child({ subsystem: "DataUpdater" });

    // eslint-disable-next-line @typescript-eslint/no-unsafe-assignment, @typescript-eslint/no-unsafe-call
    const throttledLogProgress = throttle(
      5000,
      (currentBlock: number, lastBlock: number, blocksLeft: number) => {
        indexerLogger.info(
          `indexed to block ${currentBlock}; last block on chain: ${lastBlock}; left: ${blocksLeft}`
        );
      }
    );

    const indexer = await createIndexer(
      rpcProvider,
      storage,
      (indexer: Indexer<JsonStorage>, event: ChainsauceEvent) => {
        return handleEvent(event, {
          chainId: config.chain.id,
          db: storage,
          subscribe: (...args) => indexer.subscribe(...args),
          ipfsGet: cachedIpfsGet,
          priceProvider,
          logger: indexerLogger,
        });
      },
      {
        toBlock: config.toBlock,
        logger: indexerLogger,
        eventCacheDirectory: config.cacheDir
          ? path.join(config.cacheDir, "events")
          : null,
        onProgress: ({ currentBlock, lastBlock }) => {
          throttledLogProgress(
            currentBlock,
            lastBlock,
            lastBlock - currentBlock
          );

          indexerLogger.trace(
            `indexed to block ${currentBlock}; last block on chain: ${lastBlock}; left: ${
              lastBlock - currentBlock
            }`
          );
          if (
            lastBlock - currentBlock < MINIMUM_BLOCKS_LEFT_BEFORE_STARTING &&
            !catchupSentinel.isDone()
          ) {
            indexerLogger.info("caught up with blockchain events");
            catchupSentinel.declareDone();
          }
        },
      }
    );

    for (const subscription of config.chain.subscriptions) {
      indexer.subscribe(
        subscription.address,
        subscription.abi,
        Math.max(subscription.fromBlock || 0, config.fromBlock)
      );
    }

    await catchupSentinel.untilDone();

    if (config.runOnce) {
      indexer.stop();
    } else {
      chainLogger.info("listening to new blockchain events");
    }
  } catch (err) {
    chainLogger.error({
      msg: `error during initial catch up with chain ${config.chain.id}`,
      err,
    });
    throw err;
  }
>>>>>>> c35fb00b
}<|MERGE_RESOLUTION|>--- conflicted
+++ resolved
@@ -65,23 +65,9 @@
   // data sets.
 
   const [passportProvider, _] = await Promise.all([
-<<<<<<< HEAD
     catchupAndWatchPassport(config, { parentLogger: logger }),
     ...config.chains.map((chain) =>
       catchupAndWatchChain({ chain, ...config }, { parentLogger: logger })
-=======
-    catchupAndWatchPassport({
-      ...config,
-      baseLogger,
-      runOnce: config.runOnce,
-    }),
-    ...config.chains.map(async (chain) =>
-      catchupAndWatchChain({
-        chain,
-        baseLogger,
-        ...config,
-      })
->>>>>>> c35fb00b
     ),
   ]);
 
@@ -113,18 +99,7 @@
   config: Config,
   deps: { parentLogger: Logger }
 ): Promise<PassportProvider> {
-<<<<<<< HEAD
-  const { parentLogger } = deps;
-  await fs.mkdir(config.storageDir, { recursive: true });
-
-  const passportProvider = createPassportProvider({
-    apiKey: config.passportApiKey,
-    logger: parentLogger.child({ subsystem: "PassportProvider" }),
-    scorerId: config.passportScorerId,
-    dbPath: path.join(config.storageDir, "..", "passport_scores.leveldb"),
-  });
-=======
-  const logger = config.baseLogger.child({ subsystem: "PassportProvider" });
+  const logger = deps.parentLogger.child({ subsystem: "PassportProvider" });
   try {
     await fs.mkdir(config.storageDir, { recursive: true });
 
@@ -138,7 +113,6 @@
         "passport_scores.json"
       ),
     });
->>>>>>> c35fb00b
 
     await passportProvider.start({ watch: !config.runOnce });
 
@@ -156,31 +130,7 @@
   config: Omit<Config, "chains"> & { chain: Chain },
   deps: { parentLogger: Logger }
 ): Promise<void> {
-<<<<<<< HEAD
-  const { parentLogger } = deps;
-
-  const chainLogger = parentLogger.child({
-    chain: config.chain.id,
-  });
-
-  const CHAIN_DIR_PATH = path.join(
-    config.storageDir,
-    config.chain.id.toString()
-  );
-
-  const rpcProvider = new RetryProvider({
-    url: config.chain.rpc,
-    timeout: 5 * 60 * 1000,
-  });
-
-  const priceProvider = createPriceProvider({
-    ...config,
-    logger: chainLogger.child({ subsystem: "PriceProvider" }),
-  });
-
-  const db = new JsonStorage(CHAIN_DIR_PATH);
-=======
-  const chainLogger = config.baseLogger.child({
+  const logger = deps.parentLogger.child({
     chain: config.chain.id,
   });
 
@@ -190,32 +140,22 @@
       config.chain.id.toString()
     );
 
-    const pricesCache: Cache | null = config.cacheDir
-      ? new Cache(path.join(config.cacheDir, "prices"))
-      : null;
-
-    // Force a full re-indexing on every startup.
-    // XXX For the longer term, verify whether ChainSauce supports
-    // any sort of stop-and-resume.
-    await fs.rm(CHAIN_DIR_PATH, { force: true, recursive: true });
-
-    const storage = new JsonStorage(CHAIN_DIR_PATH);
->>>>>>> c35fb00b
-
-    const priceProvider = createPriceProvider({
-      ...config,
-      logger: chainLogger.child({ subsystem: "PriceProvider" }),
-    });
-
     const rpcProvider = new RetryProvider({
       url: config.chain.rpc,
       timeout: 5 * 60 * 1000,
     });
 
+    const priceProvider = createPriceProvider({
+      ...config,
+      logger: logger.child({ subsystem: "PriceProvider" }),
+    });
+
+    const db = new JsonStorage(CHAIN_DIR_PATH);
+
     const cachedIpfsGet = async <T>(cid: string): Promise<T | undefined> => {
       const cidRegex = /^(Qm[1-9A-HJ-NP-Za-km-z]{44}|baf[0-9A-Za-z]{50,})$/;
       if (!cidRegex.test(cid)) {
-        chainLogger.warn(`Invalid IPFS CID: ${cid}`);
+        logger.warn(`Invalid IPFS CID: ${cid}`);
         return undefined;
       }
 
@@ -230,164 +170,80 @@
             : undefined,
       });
 
-<<<<<<< HEAD
-  const pricesCache: Cache | null = config.cacheDir
-    ? new Cache(path.join(config.cacheDir, "prices"))
-    : null;
-=======
       return (await res.json()) as T;
     };
 
-    await rpcProvider.getNetwork();
->>>>>>> c35fb00b
-
-    // Update prices to present and optionally keep watching for updates
-
-<<<<<<< HEAD
-  chainLogger.debug(`removing data dir (${CHAIN_DIR_PATH}) to start fresh`);
-  await fs.rm(CHAIN_DIR_PATH, { force: true, recursive: true });
-
-  await priceUpdater.start({
-    watch: !config.runOnce,
-    toBlock: config.toBlock,
-  });
-
-  const onBlockchainEvent = async (
-    event: ChainsauceEvent,
-    onContractInterfaceRequested: (
-      address: string,
-      abi: ethers.ContractInterface
-    ) => void
-  ): Promise<void> => {
-    await handleEvent(event, {
-      chainId: config.chain.id,
-      db: db,
-      ipfsGet: cachedIpfsGet,
-      priceProvider,
-      logger: indexingLogger,
-      // XXX should rename to getContract
-      subscribe: (address, abi) => {
-        onContractInterfaceRequested(address, abi);
-        return new ethers.Contract(address, abi, rpcProvider);
-      },
-    });
-  };
-
-  const indexingLogger = chainLogger.child({ subsystem: "DataUpdater" });
-
-  const blockchainListener = createBlockchainListener({
-    logger: indexingLogger,
-    onEvent: onBlockchainEvent,
-    rpcProvider,
-    eventLogPath:
-      config.cacheDir !== null && config.useExperimentalEventLog === true
-        ? path.join(config.cacheDir, `events-${config.chain.id}.ndjson`)
-        : null,
-    db: db,
-    chain: config.chain,
-    toBlock: config.toBlock,
-  });
-
-  const startTime = Date.now();
-  await blockchainListener.start({ waitForCatchup: true });
-  indexingLogger.info(
-    `initial blockchain catchup took ${(Date.now() - startTime) / 1000} seconds`
-  );
-=======
+    const pricesCache: Cache | null = config.cacheDir
+      ? new Cache(path.join(config.cacheDir, "prices"))
+      : null;
+
     const priceUpdater = createPriceUpdater({
       ...config,
       rpcProvider,
       chain: config.chain,
-      logger: chainLogger.child({ subsystem: "PriceUpdater" }),
+      logger: logger.child({ subsystem: "PriceUpdater" }),
       withCacheFn:
         pricesCache === null
           ? undefined
           : (cacheKey, fn) => pricesCache.lazy(cacheKey, fn),
     });
 
+    logger.debug(`removing data dir (${CHAIN_DIR_PATH}) to start fresh`);
+    await fs.rm(CHAIN_DIR_PATH, { force: true, recursive: true });
+
     await priceUpdater.start({
       watch: !config.runOnce,
       toBlock: config.toBlock,
     });
 
-    chainLogger.info("catching up with blockchain events");
-    const catchupSentinel = new AsyncSentinel();
-
-    const indexerLogger = chainLogger.child({ subsystem: "DataUpdater" });
-
-    // eslint-disable-next-line @typescript-eslint/no-unsafe-assignment, @typescript-eslint/no-unsafe-call
-    const throttledLogProgress = throttle(
-      5000,
-      (currentBlock: number, lastBlock: number, blocksLeft: number) => {
-        indexerLogger.info(
-          `indexed to block ${currentBlock}; last block on chain: ${lastBlock}; left: ${blocksLeft}`
-        );
-      }
+    const onBlockchainEvent = async (
+      event: ChainsauceEvent,
+      onContractInterfaceRequested: (
+        address: string,
+        abi: ethers.ContractInterface
+      ) => void
+    ): Promise<void> => {
+      await handleEvent(event, {
+        chainId: config.chain.id,
+        db: db,
+        ipfsGet: cachedIpfsGet,
+        priceProvider,
+        logger: indexingLogger,
+        // XXX should rename to getContract
+        subscribe: (address, abi) => {
+          onContractInterfaceRequested(address, abi);
+          return new ethers.Contract(address, abi, rpcProvider);
+        },
+      });
+    };
+
+    const indexingLogger = logger.child({ subsystem: "DataUpdater" });
+
+    const blockchainListener = createBlockchainListener({
+      logger: indexingLogger,
+      onEvent: onBlockchainEvent,
+      rpcProvider,
+      eventLogPath:
+        config.cacheDir !== null && config.useExperimentalEventLog === true
+          ? path.join(config.cacheDir, `events-${config.chain.id}.ndjson`)
+          : null,
+      db: db,
+      chain: config.chain,
+      toBlock: config.toBlock,
+    });
+
+    const startTime = Date.now();
+    await blockchainListener.start({ waitForCatchup: true });
+    indexingLogger.info(
+      `initial blockchain catchup took ${
+        (Date.now() - startTime) / 1000
+      } seconds`
     );
-
-    const indexer = await createIndexer(
-      rpcProvider,
-      storage,
-      (indexer: Indexer<JsonStorage>, event: ChainsauceEvent) => {
-        return handleEvent(event, {
-          chainId: config.chain.id,
-          db: storage,
-          subscribe: (...args) => indexer.subscribe(...args),
-          ipfsGet: cachedIpfsGet,
-          priceProvider,
-          logger: indexerLogger,
-        });
-      },
-      {
-        toBlock: config.toBlock,
-        logger: indexerLogger,
-        eventCacheDirectory: config.cacheDir
-          ? path.join(config.cacheDir, "events")
-          : null,
-        onProgress: ({ currentBlock, lastBlock }) => {
-          throttledLogProgress(
-            currentBlock,
-            lastBlock,
-            lastBlock - currentBlock
-          );
-
-          indexerLogger.trace(
-            `indexed to block ${currentBlock}; last block on chain: ${lastBlock}; left: ${
-              lastBlock - currentBlock
-            }`
-          );
-          if (
-            lastBlock - currentBlock < MINIMUM_BLOCKS_LEFT_BEFORE_STARTING &&
-            !catchupSentinel.isDone()
-          ) {
-            indexerLogger.info("caught up with blockchain events");
-            catchupSentinel.declareDone();
-          }
-        },
-      }
-    );
-
-    for (const subscription of config.chain.subscriptions) {
-      indexer.subscribe(
-        subscription.address,
-        subscription.abi,
-        Math.max(subscription.fromBlock || 0, config.fromBlock)
-      );
-    }
-
-    await catchupSentinel.untilDone();
-
-    if (config.runOnce) {
-      indexer.stop();
-    } else {
-      chainLogger.info("listening to new blockchain events");
-    }
   } catch (err) {
-    chainLogger.error({
+    logger.error({
       msg: `error during initial catch up with chain ${config.chain.id}`,
       err,
     });
     throw err;
   }
->>>>>>> c35fb00b
 }