import {
  createIndexer,
  createSqliteCache,
  createPostgresSubscriptionStore,
  createHttpRpcClient,
  SubscriptionStore,
} from "chainsauce";
import { Logger, pino } from "pino";
import path from "node:path";
import * as Sentry from "@sentry/node";
import fs from "node:fs/promises";
import fetch from "make-fetch-happen";
import { throttle } from "throttle-debounce";
import * as pg from "pg";

const { Pool, types } = pg.default;

import { createPassportProvider, PassportProvider } from "./passport/index.js";

import { createResourceMonitor } from "./resourceMonitor.js";
import diskstats from "diskstats";

import { DeprecatedDiskCache } from "./diskCache.js";
import { Chain, getConfig, Config } from "./config.js";
import { createPriceUpdater } from "./prices/updater.js";
import { createPriceProvider } from "./prices/provider.js";
import { createHttpApi } from "./http/app.js";
import { DatabaseDataProvider } from "./calculator/index.js";
import { ethers } from "ethers";

import abis from "./indexer/abis/index.js";
import type { EventHandlerContext } from "./indexer/indexer.js";
import { handleEvent } from "./indexer/handleEvent.js";
import { Database } from "./database/index.js";
import { decodeJsonWithBigInts } from "./utils/index.js";
import { postgraphile } from "postgraphile";

const RESOURCE_MONITOR_INTERVAL_MS = 1 * 60 * 1000; // every minute

async function main(): Promise<void> {
  const config = getConfig();

  // https://github.com/gitcoinco/allo-indexer/issues/215#issuecomment-1711380810
  ethers.utils.Logger.setLogLevel(ethers.utils.Logger.levels.ERROR);

  if (config.sentryDsn !== null) {
    Sentry.init({
      environment: config.deploymentEnvironment,
      dsn: config.sentryDsn,
      tracesSampleRate: 1.0,
    });
  }

  const baseLogger = pino({
    level: config.logLevel,
    formatters: {
      level(level) {
        // represent severity as strings so that DataDog can recognize it
        return { level };
      },
    },
  }).child({
    service: `indexer-${config.deploymentEnvironment}`,
  });

  // parse postgres numeric(78,0) as bigint
  types.setTypeParser(1700, function (val) {
    return BigInt(val);
  });

  // parse postgres jsonb with bigint support
  types.setTypeParser(3802, function (val) {
    return decodeJsonWithBigInts(val);
  });

  const databaseConnectionPool = new Pool({
    connectionString: config.databaseUrl,
  });

  const subscriptionStore = createPostgresSubscriptionStore({
    pool: databaseConnectionPool,
    schema: config.databaseSchemaName,
  });

  const db = new Database({
    connectionPool: databaseConnectionPool,
    schemaName: config.databaseSchemaName,
  });

  if (config.dropDb) {
    await db.dropSchemaIfExists();
  }

  await db.createSchemaIfNotExists();

  baseLogger.info({
    msg: "starting",
    buildTag: config.buildTag,
    deploymentEnvironment: config.deploymentEnvironment,
    chains: config.chains.map(
      (c) =>
        c.name +
        " (rpc: " +
        c.rpc.slice(0, 25) +
        "..." +
        c.rpc.slice(-5, -1) +
        ")"
    ),
  });

  if (config.enableResourceMonitor) {
    monitorAndLogResources({
      logger: baseLogger,
      directories: [config.storageDir].concat(
        config.cacheDir ? [config.cacheDir] : []
      ),
    });
  }

  if (config.runOnce) {
    await Promise.all(
      config.chains.map(async (chain) =>
        catchupAndWatchChain({
          chain,
          db,
          subscriptionStore,
          baseLogger,
          ...config,
        })
      )
    );
    baseLogger.info("exiting");
  } else {
    // Promises will be resolved once the initial catchup is done. Afterwards, services
    // will still be in listen-and-update mode.

    const [passportProvider] = await Promise.all([
      catchupAndWatchPassport({
        ...config,
        baseLogger,
        runOnce: config.runOnce,
      }),
      ...config.chains.map(async (chain) =>
        catchupAndWatchChain({
          chain,
          db,
          subscriptionStore,
          baseLogger,
          ...config,
        })
      ),
    ]);

    // TODO: use read only connection, use separate pool?
    const graphqlHandler = postgraphile(
      databaseConnectionPool,
      config.databaseSchemaName,
      {
        watchPg: false,
        graphqlRoute: "/graphql",
        graphiql: true,
        graphiqlRoute: "/graphiql",
        enhanceGraphiql: true,
        disableDefaultMutations: true,

        // TODO: buy pro version?
        // defaultPaginationCap: 1000,
        // readOnlyConnection: true,
        // graphqlDepthLimit: 2
      }
    );

    const httpApi = createHttpApi({
      chainDataDir: config.chainDataDir,
      priceProvider: createPriceProvider({
        chainDataDir: config.chainDataDir,
        logger: baseLogger.child({ subsystem: "PriceProvider" }),
      }),
      passportProvider: passportProvider,
      dataProvider: new DatabaseDataProvider(db),
      port: config.apiHttpPort,
      logger: baseLogger.child({ subsystem: "HttpApi" }),
      buildTag: config.buildTag,
      chains: config.chains,
<<<<<<< HEAD
      hostname: config.hostname,
      graphqlHandler: graphqlHandler,
=======
      enableSentry: config.sentryDsn !== null,
>>>>>>> d8bae621
    });

    await httpApi.start();
  }
}

await main();

// ----------------------------------------------------------------------
// INTERNALS

async function catchupAndWatchPassport(
  config: Config & { baseLogger: Logger; runOnce: boolean }
): Promise<PassportProvider> {
  const logger = config.baseLogger.child({ subsystem: "PassportProvider" });
  try {
    await fs.mkdir(config.storageDir, { recursive: true });
    await fs.mkdir(config.chainDataDir, { recursive: true });

    const passportProvider = createPassportProvider({
      logger,
      scorerId: config.passportScorerId,
      dbPath: path.join(config.storageDir, "passport_scores.leveldb"),
      deprecatedJSONPassportDumpPath: path.join(
        config.chainDataDir,
        "passport_scores.json"
      ),
    });

    await passportProvider.start({ watch: !config.runOnce });

    return passportProvider;
  } catch (err) {
    logger.error({
      msg: "error during initial catch up with passport",
      err,
    });
    throw err;
  }
}

async function catchupAndWatchChain(
  config: Omit<Config, "chains"> & {
    subscriptionStore: SubscriptionStore;
    db: Database;
    chain: Chain;
    baseLogger: Logger;
  }
) {
  const chainLogger = config.baseLogger.child({
    chain: config.chain.id,
  });

  const db = config.db;

  try {
    const CHAIN_DIR_PATH = path.join(
      config.chainDataDir,
      config.chain.id.toString()
    );

    // Force a full re-indexing on every startup.
    await fs.rm(CHAIN_DIR_PATH, { recursive: true, force: true });
    await fs.mkdir(CHAIN_DIR_PATH, { recursive: true });

    const pricesCache: DeprecatedDiskCache | null = config.cacheDir
      ? new DeprecatedDiskCache(path.join(config.cacheDir, "prices"))
      : null;

    const priceProvider = createPriceProvider({
      ...config,
      chainDataDir: config.chainDataDir,
      logger: chainLogger.child({ subsystem: "PriceProvider" }),
    });

    const rpcProvider = new ethers.providers.JsonRpcProvider(config.chain.rpc);

    const cachedIpfsGet = async <T>(cid: string): Promise<T | undefined> => {
      const cidRegex = /^(Qm[1-9A-HJ-NP-Za-km-z]{44}|baf[0-9A-Za-z]{50,})$/;
      if (!cidRegex.test(cid)) {
        chainLogger.warn(`Invalid IPFS CID: ${cid}`);
        return undefined;
      }

      const url = `${config.ipfsGateway}/ipfs/${cid}`;

      // chainLogger.trace(`Fetching ${url}`);

      const res = await fetch(url, {
        timeout: 2000,
        onRetry(cause) {
          chainLogger.debug({
            msg: "Retrying IPFS request",
            url: url,
            err: cause,
          });
        },
        retry: { retries: 3, minTimeout: 2000, maxTimeout: 60 * 10000 },
        // IPFS data is immutable, we can rely entirely on the cache when present
        cache: "force-cache",
        cachePath:
          config.cacheDir !== null
            ? path.join(config.cacheDir, "ipfs")
            : undefined,
      });

      return (await res.json()) as T;
    };

    await rpcProvider.getNetwork();

    // Update prices to present and optionally keep watching for updates

    const priceUpdater = createPriceUpdater({
      ...config,
      chainDataDir: config.chainDataDir,
      rpcProvider,
      chain: config.chain,
      logger: chainLogger.child({ subsystem: "PriceUpdater" }),
      blockCachePath: config.cacheDir
        ? path.join(config.cacheDir, "blockCache.db")
        : undefined,
      withCacheFn:
        pricesCache === null
          ? undefined
          : (cacheKey, fn) => pricesCache.lazy(cacheKey, fn),
    });

    await priceUpdater.start({
      watch: !config.runOnce,
      toBlock: config.toBlock,
    });

    chainLogger.info("catching up with blockchain events");

    const indexerLogger = chainLogger.child({ subsystem: "DataUpdater" });

    // eslint-disable-next-line @typescript-eslint/no-unsafe-assignment, @typescript-eslint/no-unsafe-call
    const throttledLogProgress = throttle(
      5000,
      (currentBlock: number, lastBlock: number, pendingEventsCount: number) => {
        const progressPercentage = ((currentBlock / lastBlock) * 100).toFixed(
          1
        );

        indexerLogger.info(
          `${currentBlock}/${lastBlock} indexed (${progressPercentage}%) (pending events: ${pendingEventsCount})`
        );
      }
    );

    const eventHandlerContext: EventHandlerContext = {
      chainId: config.chain.id,
      db,
      ipfsGet: cachedIpfsGet,
      priceProvider,
      logger: indexerLogger,
    };

    // the chainsauce cache is used to cache events and contract reads
    const chainsauceCache = config.cacheDir
      ? createSqliteCache(path.join(config.cacheDir, "chainsauceCache.db"))
      : null;

    const indexer = createIndexer({
      contracts: abis,
      chain: {
        id: config.chain.id,
        pollingIntervalMs: 20 * 1000,
        rpcClient: createHttpRpcClient({
          retryDelayMs: 1000,
          maxConcurrentRequests: 10,
          maxRetries: 3,
          url: config.chain.rpc,
          onRequest({ method, params, url }) {
            indexerLogger.debug({
              msg: "RPC request",
              url,
              method,
              params,
            });
          },
        }),
      },
      context: eventHandlerContext,
      subscriptionStore: config.subscriptionStore,
      cache: chainsauceCache,
      logLevel: "trace",
      logger: (level, msg, data) => {
        if (level === "error") {
          indexerLogger.error({ msg, data });
        } else if (level === "warn") {
          indexerLogger.warn({ msg, data });
        } else if (level === "info") {
          indexerLogger.info({ msg, data });
        } else if (level === "debug") {
          indexerLogger.debug({ msg, data });
        } else if (level === "trace") {
          indexerLogger.trace({ msg, data });
        }
      },
    });

    indexer.on("event", async (args) => {
      try {
        const mutations = await handleEvent(args);

        for (const mutation of mutations) {
          await db.mutate(mutation);
        }
      } catch (err) {
        indexerLogger.warn({
          msg: "skipping event due to error while processing",
          err,
          event: args.event,
        });
      }
    });

    indexer.on(
      "progress",
      ({ currentBlock, targetBlock, pendingEventsCount }) => {
        throttledLogProgress(
          Number(currentBlock),
          Number(targetBlock),
          pendingEventsCount
        );
      }
    );

    for (const subscription of config.chain.subscriptions) {
      const contractName = subscription.contractName;
      const fromBlock =
        subscription.fromBlock === undefined
          ? undefined
          : BigInt(subscription.fromBlock);

      indexer.subscribeToContract({
        contract: contractName,
        address: subscription.address,
        fromBlock: fromBlock,
      });
    }

    await indexer.indexToBlock(config.toBlock);

    indexerLogger.info({
      msg: "caught up with blockchain events",
      toBlock: config.toBlock,
    });

    if (config.runOnce) {
      priceUpdater.stop();
    } else {
      chainLogger.info("listening to new blockchain events");

      indexer.on("error", (err) => {
        chainLogger.error({
          msg: `error while watching chain ${config.chain.id}`,
          err,
        });
        Sentry.captureException(err);
      });

      indexer.watch();
    }

    return db;
  } catch (err) {
    chainLogger.error({
      msg: `error during initial catch up with chain ${config.chain.id}`,
      err,
    });
    throw err;
  }
}

function monitorAndLogResources(config: {
  logger: Logger;
  directories: string[];
}) {
  const resourceMonitorLogger = config.logger.child({
    subsystem: "ResourceMonitor",
  });

  resourceMonitorLogger.info({ msg: "starting resource monitor" });

  const resourceMonitor = createResourceMonitor({
    logger: resourceMonitorLogger,
    diskstats,
    directories: config.directories,
    pollingIntervalMs: RESOURCE_MONITOR_INTERVAL_MS,
  });

  resourceMonitor.start();
}<|MERGE_RESOLUTION|>--- conflicted
+++ resolved
@@ -182,12 +182,9 @@
       logger: baseLogger.child({ subsystem: "HttpApi" }),
       buildTag: config.buildTag,
       chains: config.chains,
-<<<<<<< HEAD
       hostname: config.hostname,
       graphqlHandler: graphqlHandler,
-=======
       enableSentry: config.sentryDsn !== null,
->>>>>>> d8bae621
     });
 
     await httpApi.start();
