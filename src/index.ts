import {
  createIndexer,
  createJsonDatabase,
  createSqliteCache,
  createSqliteSubscriptionStore,
  createHttpRpcClient,
} from "chainsauce";
import { Logger, pino } from "pino";
import path from "node:path";
import * as Sentry from "@sentry/node";
import fs from "node:fs/promises";
import fetch from "make-fetch-happen";
import { throttle } from "throttle-debounce";

import { createPassportProvider, PassportProvider } from "./passport/index.js";
<<<<<<< HEAD
import { createResourceMonitor, ResourceLog } from "./resourceMonitor.js";

import handleEvent from "./indexer/handleEvent.js";
=======
import { DeprecatedDiskCache } from "./diskCache.js";
>>>>>>> 590e03d7
import { Chain, getConfig, Config } from "./config.js";
import { createPriceUpdater } from "./prices/updater.js";
import { createPriceProvider } from "./prices/provider.js";
import { createHttpApi } from "./http/app.js";
import { FileSystemDataProvider } from "./calculator/index.js";
import { ethers } from "ethers";
<<<<<<< HEAD

const RESOURCE_MONITOR_INTERVAL_MS = 1 * 60 * 1000; // every minute
// If, during reindexing, a chain has these many blocks left to index, consider
// it caught up and start serving
const MINIMUM_BLOCKS_LEFT_BEFORE_STARTING = 500;
=======
import abis from "./indexer/abis/index.js";
import type { EventHandlerContext } from "./indexer/indexer.js";
import { handleEvent } from "./indexer/handleEvent.js";
>>>>>>> 590e03d7

async function main(): Promise<void> {
  const config = getConfig();

  // https://github.com/gitcoinco/allo-indexer/issues/215#issuecomment-1711380810
  ethers.utils.Logger.setLogLevel(ethers.utils.Logger.levels.ERROR);

  if (config.sentryDsn !== null) {
    Sentry.init({
      environment: config.deploymentEnvironment,
      dsn: config.sentryDsn,
      tracesSampleRate: 1.0,
    });
  }

  const baseLogger = pino({
    level: config.logLevel,
    formatters: {
      level(level) {
        // represent severity as strings so that DataDog can recognize it
        return { level };
      },
    },
  }).child({
    service: `indexer-${config.deploymentEnvironment}`,
  });

  baseLogger.info({
    msg: "starting",
    buildTag: config.buildTag,
    deploymentEnvironment: config.deploymentEnvironment,
    chains: config.chains.map(
      (c) =>
        c.name +
        " (rpc: " +
        c.rpc.slice(0, 25) +
        "..." +
        c.rpc.slice(-5, -1) +
        ")"
    ),
  });

  if (config.enableResourceMonitor) {
    monitorAndLogResources({
      logger: baseLogger,
      directories: [config.storageDir].concat(
        config.cacheDir ? [config.cacheDir] : []
      ),
    });
  }

  if (config.runOnce) {
    await Promise.all(
      config.chains.map(async (chain) =>
        catchupAndWatchChain({ chain, baseLogger, ...config })
      )
    );
    // Workaround for active handles preventing process to terminate
    // (to investigate: console.log(process._getActiveHandles()))
    // Note: the delay is necessary to allow completing writes.
    baseLogger.info("exiting");
    await new Promise((resolve) => setTimeout(resolve, 1000));
    process.exit(0);
  } else {
    // Promises will be resolved once the initial catchup is done. Afterwards, services
    // will still be in listen-and-update mode.

    const [passportProvider] = await Promise.all([
      catchupAndWatchPassport({
        ...config,
        baseLogger,
        runOnce: config.runOnce,
      }),
      ...config.chains.map(async (chain) =>
        catchupAndWatchChain({ chain, baseLogger, ...config })
      ),
    ]);

    const httpApi = createHttpApi({
      chainDataDir: config.chainDataDir,
      priceProvider: createPriceProvider({
        chainDataDir: config.chainDataDir,
        logger: baseLogger.child({ subsystem: "PriceProvider" }),
      }),
      passportProvider: passportProvider,
      dataProvider: new FileSystemDataProvider(config.chainDataDir),
      port: config.apiHttpPort,
      logger: baseLogger.child({ subsystem: "HttpApi" }),
      buildTag: config.buildTag,
      chains: config.chains,
    });

    await httpApi.start();
  }
}

await main();

// ----------------------------------------------------------------------
// INTERNALS

async function catchupAndWatchPassport(
  config: Config & { baseLogger: Logger; runOnce: boolean }
): Promise<PassportProvider> {
  const logger = config.baseLogger.child({ subsystem: "PassportProvider" });
  try {
    await fs.mkdir(config.storageDir, { recursive: true });
    await fs.mkdir(config.chainDataDir, { recursive: true });

    const passportProvider = createPassportProvider({
      logger,
      scorerId: config.passportScorerId,
      dbPath: path.join(config.storageDir, "passport_scores.leveldb"),
      deprecatedJSONPassportDumpPath: path.join(
        config.chainDataDir,
        "passport_scores.json"
      ),
    });

    await passportProvider.start({ watch: !config.runOnce });

    return passportProvider;
  } catch (err) {
    logger.error({
      msg: "error during initial catch up with passport",
      err,
    });
    throw err;
  }
}

async function catchupAndWatchChain(
  config: Omit<Config, "chains"> & { chain: Chain; baseLogger: Logger }
): Promise<void> {
  const chainLogger = config.baseLogger.child({
    chain: config.chain.id,
  });

  try {
    const CHAIN_DIR_PATH = path.join(
      config.chainDataDir,
      config.chain.id.toString()
    );

    const pricesCache: DeprecatedDiskCache | null = config.cacheDir
      ? new DeprecatedDiskCache(path.join(config.cacheDir, "prices"))
      : null;

    // Force a full re-indexing on every startup.
    // XXX For the longer term, verify whether ChainSauce supports
    // any sort of stop-and-resume.
    await fs.rm(CHAIN_DIR_PATH, { force: true, recursive: true });

    const storage = createJsonDatabase({
      dir: CHAIN_DIR_PATH,
      writeDelay: 500,
    });

    const priceProvider = createPriceProvider({
      ...config,
      chainDataDir: config.chainDataDir,
      logger: chainLogger.child({ subsystem: "PriceProvider" }),
    });

    const rpcProvider = new ethers.providers.JsonRpcProvider(config.chain.rpc);

    const cachedIpfsGet = async <T>(cid: string): Promise<T | undefined> => {
      const cidRegex = /^(Qm[1-9A-HJ-NP-Za-km-z]{44}|baf[0-9A-Za-z]{50,})$/;
      if (!cidRegex.test(cid)) {
        chainLogger.warn(`Invalid IPFS CID: ${cid}`);
        return undefined;
      }

      const url = `${config.ipfsGateway}/ipfs/${cid}`;

      // chainLogger.trace(`Fetching ${url}`);

      const res = await fetch(url, {
        timeout: 2000,
        onRetry(cause) {
          chainLogger.debug({
            msg: "Retrying IPFS request",
            url: url,
            err: cause,
          });
        },
        retry: { retries: 3, minTimeout: 2000, maxTimeout: 60 * 10000 },
        // IPFS data is immutable, we can rely entirely on the cache when present
        cache: "force-cache",
        cachePath:
          config.cacheDir !== null
            ? path.join(config.cacheDir, "ipfs")
            : undefined,
      });

      return (await res.json()) as T;
    };

    await rpcProvider.getNetwork();

    // Update prices to present and optionally keep watching for updates

    const priceUpdater = createPriceUpdater({
      ...config,
      chainDataDir: config.chainDataDir,
      rpcProvider,
      chain: config.chain,
      logger: chainLogger.child({ subsystem: "PriceUpdater" }),
      blockCachePath: config.cacheDir
        ? path.join(config.cacheDir, "blockCache.db")
        : undefined,
      withCacheFn:
        pricesCache === null
          ? undefined
          : (cacheKey, fn) => pricesCache.lazy(cacheKey, fn),
    });

    await priceUpdater.start({
      watch: !config.runOnce,
      toBlock: config.toBlock,
    });

    chainLogger.info("catching up with blockchain events");

    const indexerLogger = chainLogger.child({ subsystem: "DataUpdater" });

    // eslint-disable-next-line @typescript-eslint/no-unsafe-assignment, @typescript-eslint/no-unsafe-call
    const throttledLogProgress = throttle(
      5000,
      (currentBlock: number, lastBlock: number, pendingEventsCount: number) => {
        const progressPercentage = ((currentBlock / lastBlock) * 100).toFixed(
          1
        );

        indexerLogger.info(
          `${currentBlock}/${lastBlock} indexed (${progressPercentage}%) (pending events: ${pendingEventsCount})`
        );
      }
    );

    const eventHandlerContext: EventHandlerContext = {
      chainId: config.chain.id,
      db: storage,
      ipfsGet: cachedIpfsGet,
      priceProvider,
      logger: indexerLogger,
    };

    // the chainsauce cache is used to cache events and contract reads
    const chainsauceCache = config.cacheDir
      ? createSqliteCache(path.join(config.cacheDir, "chainsauceCache.db"))
      : null;

    // the subscription store is used to keep track of indexed events for resuming
    // indexing after a restart, it goes with the chain data
    const subscriptionStore = createSqliteSubscriptionStore(
      path.join(CHAIN_DIR_PATH, "subscriptions.db")
    );

    const indexer = createIndexer({
      contracts: abis,
      chain: {
        id: config.chain.id,
        pollingIntervalMs: 20 * 1000,
        rpcClient: createHttpRpcClient({
          retryDelayMs: 1000,
          maxConcurrentRequests: 10,
          maxRetries: 3,
          url: config.chain.rpc,
        }),
      },
      context: eventHandlerContext,
      subscriptionStore,
      cache: chainsauceCache,
      logLevel: "trace",
      logger: (level, msg, data) => {
        if (level === "error") {
          indexerLogger.error({ msg, data });
        } else if (level === "warn") {
          indexerLogger.warn({ msg, data });
        } else if (level === "info") {
          indexerLogger.info({ msg, data });
        } else if (level === "debug") {
          indexerLogger.debug({ msg, data });
        } else if (level === "trace") {
          indexerLogger.trace({ msg, data });
        }
      },
    });

    indexer.on("event", async (args) => {
      try {
        await handleEvent(args);
      } catch (err) {
        indexerLogger.warn({
          msg: "skipping event due to error while processing",
          err,
          event: args.event,
        });
      }
    });

    indexer.on(
      "progress",
      ({ currentBlock, targetBlock, pendingEventsCount }) => {
        throttledLogProgress(
          Number(currentBlock),
          Number(targetBlock),
          pendingEventsCount
        );
      }
    );

    for (const subscription of config.chain.subscriptions) {
      const contractName = subscription.contractName;
      const fromBlock =
        subscription.fromBlock === undefined
          ? undefined
          : BigInt(subscription.fromBlock);

      indexer.subscribeToContract({
        contract: contractName,
        address: subscription.address,
        fromBlock: fromBlock,
      });
    }

    await indexer.indexToBlock(config.toBlock);

    indexerLogger.info({
      msg: "caught up with blockchain events",
      toBlock: config.toBlock,
    });

    if (config.runOnce) {
      priceUpdater.stop();
    } else {
      chainLogger.info("listening to new blockchain events");

      indexer.on("error", (err) => {
        chainLogger.error({
          msg: `error while watching chain ${config.chain.id}`,
          err,
        });
        Sentry.captureException(err);
      });

      indexer.watch();
    }
  } catch (err) {
    chainLogger.error({
      msg: `error during initial catch up with chain ${config.chain.id}`,
      err,
    });
    throw err;
  }
}

function monitorAndLogResources(config: {
  logger: Logger;
  directories: string[];
}) {
  const resourceMonitorLogger = config.logger.child({
    subsystem: "ResourceMonitor",
  });

  resourceMonitorLogger.info({ msg: "starting resource monitor" });

  function log(resource: ResourceLog) {
    resourceMonitorLogger.info(resource);
  }

  const resourceMonitor = createResourceMonitor({
    log,
    directories: config.directories,
    pollingIntervalMs: RESOURCE_MONITOR_INTERVAL_MS,
  });

  resourceMonitor.start();
}<|MERGE_RESOLUTION|>--- conflicted
+++ resolved
@@ -13,30 +13,21 @@
 import { throttle } from "throttle-debounce";
 
 import { createPassportProvider, PassportProvider } from "./passport/index.js";
-<<<<<<< HEAD
 import { createResourceMonitor, ResourceLog } from "./resourceMonitor.js";
 
-import handleEvent from "./indexer/handleEvent.js";
-=======
 import { DeprecatedDiskCache } from "./diskCache.js";
->>>>>>> 590e03d7
 import { Chain, getConfig, Config } from "./config.js";
 import { createPriceUpdater } from "./prices/updater.js";
 import { createPriceProvider } from "./prices/provider.js";
 import { createHttpApi } from "./http/app.js";
 import { FileSystemDataProvider } from "./calculator/index.js";
 import { ethers } from "ethers";
-<<<<<<< HEAD
-
-const RESOURCE_MONITOR_INTERVAL_MS = 1 * 60 * 1000; // every minute
-// If, during reindexing, a chain has these many blocks left to index, consider
-// it caught up and start serving
-const MINIMUM_BLOCKS_LEFT_BEFORE_STARTING = 500;
-=======
+
 import abis from "./indexer/abis/index.js";
 import type { EventHandlerContext } from "./indexer/indexer.js";
 import { handleEvent } from "./indexer/handleEvent.js";
->>>>>>> 590e03d7
+
+const RESOURCE_MONITOR_INTERVAL_MS = 1 * 60 * 1000; // every minute
 
 async function main(): Promise<void> {
   const config = getConfig();
