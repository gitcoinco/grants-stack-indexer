import {
  createObjectCsvStringifier,
  createArrayCsvStringifier,
} from "csv-writer";
import { JsonStorage } from "chainsauce";
import express from "express";
import { pino } from "pino";

import database from "../../../database.js";
import { createPriceProvider } from "../../../prices/provider.js";
import { Round, Application, Vote } from "../../../indexer/types.js";
import { getVotesWithCoefficients } from "../../../calculator/votes.js";
import ClientError from "../clientError.js";
import { HttpApiConfig } from "../../app.js";

export const createHandler = (config: HttpApiConfig): express.Router => {
  const router = express.Router();

  async function exportVotesCSV(db: JsonStorage, round: Round) {
    const csv = createObjectCsvStringifier({
      header: [
        "id",
        "transaction",
        "blockNumber",
        "projectId",
        "applicationId",
        "roundId",
        "voter",
        "grantAddress",
        "token",
        "amount",
        "amountUSD",
        "amountRoundToken",
      ].map((h) => ({ id: h, title: h })),
    });

    return csv
      .getHeaderString()!
      .concat(
        csv.stringifyRecords(
          await db.collection(`rounds/${round.id}/votes`).all()
        )
      );
  }

  async function exportPricesCSV(chainId: number, round: Round) {
    const priceProvider = createPriceProvider({
      logger: pino(),
      chainDataDir: config.chainDataDir,
    });

    const prices = await priceProvider.getAllPricesForChain(chainId);

    const pricesDuringRound = prices.filter(
      (price) =>
        price.timestamp >= Number(round.roundStartTime) * 1000 &&
        price.timestamp <= Number(round.roundEndTime) * 1000
    );

    const csv = createObjectCsvStringifier({
      header: ["token", "code", "price", "timestamp", "block"].map((h) => ({
        id: h,
        title: h,
      })),
    });

    return csv
      .getHeaderString()!
      .concat(csv.stringifyRecords(pricesDuringRound));
  }

  async function exportVoteCoefficientsCSV(
    chainId: number,
    db: JsonStorage,
    round: Round
  ) {
    const [applications, votes] = await Promise.all([
      db.collection<Application>(`rounds/${round.id}/applications`).all(),
      db.collection<Vote>(`rounds/${round.id}/votes`).all(),
    ]);

    const chainConfig = config.chains.find((c) => c.id === chainId);
    if (chainConfig === undefined) {
      throw new Error(`Chain ${chainId} not configured`);
    }

    const passportScoreByAddress =
      await config.passportProvider.getScoresByAddresses(
        votes.map((vote) => vote.voter.toLowerCase())
      );

    const votesWithCoefficients = getVotesWithCoefficients({
      chain: chainConfig,
      round,
      applications,
      votes,
<<<<<<< HEAD
      passportScoresByAddress,
      options: {},
=======
      options: {},
      passportScoreByAddress,
>>>>>>> b0019709
    });

    const records = votesWithCoefficients.flatMap((vote) => {
      return [
        [
          vote.id,
          vote.projectId,
          vote.applicationId,
          vote.roundId,
          vote.token,
          vote.voter,
          vote.grantAddress,
          vote.amount,
          vote.amountUSD,
          vote.coefficient,
          vote.passportScore?.status,
          vote.passportScore?.last_score_timestamp,
          vote.passportScore?.evidence?.type,
          vote.passportScore?.evidence?.success,
          vote.passportScore?.evidence?.rawScore,
          vote.passportScore?.evidence?.threshold,
        ],
      ];
    });

    const csv = createArrayCsvStringifier({
      header: [
        "id",
        "projectId",
        "applicationId",
        "roundId",
        "token",
        "voter",
        "grantAddress",
        "amount",
        "amountUSD",
        "coefficient",
        "status",
        "last_score_timestamp",
        "type",
        "success",
        "rawScore",
        "threshold",
      ],
    });

    const header = csv.getHeaderString();

    if (!header) {
      throw new Error("failed to generate CSV header");
    }

    return header.concat(csv.stringifyRecords(records));
  }

  function exportRoundCSV(round: Round) {
    const csv = createObjectCsvStringifier({
      header: [
        "id",
        "amountUSD",
        "votes",
        "token",
        "matchAmount",
        "matchAmountUSD",
        "uniqueContributors",
        "applicationMetaPtr",
        "applicationMetadata",
        "metaPtr",
        "metadata",
        "applicationsStartTime",
        "applicationsEndTime",
        "roundStartTime",
        "roundEndTime",
        "createdAtBlock",
        "updatedAtBlock",
      ].map((h) => ({
        id: h,
        title: h,
      })),
    });

    return csv.getHeaderString()!.concat(csv.stringifyRecords([round]));
  }

  async function exportApplicationsCSV(db: JsonStorage, round: Round) {
    const applications = await db
      .collection<Application>(`rounds/${round.id}/applications`)
      .all();

    let questionTitles: Array<string> = [];

    if (
      applications.length > 0 &&
      applications[0].metadata?.application.answers
    ) {
      questionTitles = applications[0].metadata.application.answers.flatMap(
        (answer) => {
          if (answer.encryptedAnswer) {
            return [];
          }
          return [answer.question];
        }
      );
    }

    const csv = createArrayCsvStringifier({
      header: [
        "applicationId",
        "projectId",
        "status",
        "title",
        "website",
        "projecTwitter",
        "projectGithub",
        "userGithub",
        ...questionTitles,
      ],
    });

    const records = [];

    for (const application of applications) {
      const answers =
        application.metadata?.application.answers.flatMap((answer) => {
          if (answer.encryptedAnswer) {
            return [];
          }
          return [answer.answer];
        }) ?? [];

      records.push([
        application.id,
        application.projectId,
        application.status,
        application.metadata?.application.project.title,
        application.metadata?.application.project.website,
        application.metadata?.application.project.projectTwitter,
        application.metadata?.application.project.projectGithub,
        application.metadata?.application.project.userGithub,
        ...answers,
      ]);
    }

    return csv.getHeaderString()!.concat(csv.stringifyRecords(records));
  }

  // temporary route for backwards compatibility
  router.get(
    "/data/:chainId/rounds/:roundId/vote_coefficients.csv",
    async (req, res) => {
      const chainId = Number(req.params.chainId);
      const roundId = req.params.roundId;
      const db = database(config.chainDataDir, chainId);
      const round = await db.collection<Round>("rounds").findById(roundId);

      if (!round) {
        throw new ClientError("Round not found", 404);
      }

      const body = await exportVoteCoefficientsCSV(chainId, db, round);

      res.setHeader("content-type", "text/csv");
      res.setHeader(
        "content-disposition",
        `attachment; filename=vote_coefficients-${round.id}.csv`
      );
      res.status(200);
      res.send(body);
    }
  );

  router.get(
    "/chains/:chainId/rounds/:roundId/exports/:exportName",
    async (req, res) => {
      const chainId = Number(req.params.chainId);
      const roundId = req.params.roundId;
      const exportName = req.params.exportName;
      let body = "";

      const db = database(config.chainDataDir, chainId);
      const round = await db.collection<Round>("rounds").findById(roundId);

      if (!round) {
        throw new ClientError("Round not found", 404);
      }

      switch (exportName) {
        case "votes": {
          body = await exportVotesCSV(db, round);
          break;
        }
        case "applications": {
          body = await exportApplicationsCSV(db, round);
          break;
        }
        case "prices": {
          body = await exportPricesCSV(chainId, round);
          break;
        }
        case "round": {
          body = exportRoundCSV(round);
          break;
        }
        case "vote_coefficients": {
          body = await exportVoteCoefficientsCSV(chainId, db, round);
          break;
        }
        default: {
          throw new ClientError("Export not valid", 404);
        }
      }

      res.setHeader("content-type", "text/csv");
      res.setHeader(
        "content-disposition",
        `attachment; filename=${exportName}-${round.id}.csv`
      );
      res.status(200);
      res.send(body);
    }
  );

  return router;
};<|MERGE_RESOLUTION|>--- conflicted
+++ resolved
@@ -94,13 +94,8 @@
       round,
       applications,
       votes,
-<<<<<<< HEAD
-      passportScoresByAddress,
-      options: {},
-=======
       options: {},
       passportScoreByAddress,
->>>>>>> b0019709
     });
 
     const records = votesWithCoefficients.flatMap((vote) => {
