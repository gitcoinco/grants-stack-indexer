import express, { Response, Request } from "express";
import { z } from "zod";
import { StaticPool } from "node-worker-threads-pool";

const upload = multer();
import multer from "multer";
import ClientError from "../clientError.js";

<<<<<<< HEAD
import Calculator, {
  Overrides,
  CalculatorOptions,
  parseOverrides,
} from "../../../calculator/index.js";
import { estimateMatches } from "../../../calculator/estimate.js";
import { HttpApiConfig } from "../../app.js";
import { potentialVoteSchema } from "../../../calculator/estimate.js";
import { Round } from "../../../indexer/types.js";
import {
  CalculatorArgs,
  CalculatorResult,
} from "../../../calculator/worker.js";
import { RoundContributionsCache } from "../../../calculator/roundContributionsCache.js";
=======
import { Overrides, parseOverrides } from "../../../calculator/index.js";
import { HttpApiConfig } from "../../app.js";
import { calculateMatches } from "../../../calculator/calculateMatches.js";
import { calculateMatchingEstimates } from "../../../calculator/calculateMatchingEstimates.js";
>>>>>>> f3b380ee

export const createHandler = (config: HttpApiConfig): express.Router => {
  const router = express.Router();

  const calculatorWorkerPool = new StaticPool<
    (msg: CalculatorArgs) => CalculatorResult
  >({
    size: 10,
    task: "./dist/src/calculator/worker.js",
  });

  const roundContributionsCache = new RoundContributionsCache();

  function boolParam<T extends Record<string, unknown>>(
    object: T,
    name: keyof T
  ): boolean | undefined {
    const param = object[name]?.toString()?.toLowerCase();

    if (param === undefined) {
      return undefined;
    }

    if (param === "true") {
      return true;
    } else if (param === "false") {
      return false;
    } else {
      throw new ClientError(
        `${name.toString()} parameter must be true or false`,
        400
      );
    }
  }

  router.get("/chains/:chainId/rounds/:roundId/matches", async (req, res) => {
    await matchesHandler(req, res, 200, false);
  });

  router.post(
    "/chains/:chainId/rounds/:roundId/matches",
    upload.single("overrides"),
    async (req, res) => {
      await matchesHandler(req, res, 201, true);
    }
  );

  async function matchesHandler(
    req: Request,
    res: Response,
    okStatusCode: number,
    useOverrides: boolean
  ) {
    const chainId = Number(req.params.chainId);
    const roundId = req.params.roundId;

    const minimumAmountUSD = req.query.minimumAmountUSD?.toString();
    const matchingCapAmount = req.query.matchingCapAmount?.toString();

    const enablePassport = boolParam(req.query, "enablePassport");
    const ignoreSaturation = boolParam(req.query, "ignoreSaturation");

    let overrides: Overrides = {};

    if (useOverrides) {
      const file = req.file;
      if (file === undefined || file.fieldname !== "overrides") {
        res.status(400);
        res.send({ error: "overrides param required" });
        return;
      }

      const buf = file.buffer;
      overrides = await parseOverrides(buf);
    }

    const chainConfig = config.chains.find((c) => c.id === chainId);
    if (chainConfig === undefined) {
      throw new Error(`Chain ${chainId} not configured`);
    }

    const matches = await calculateMatches({
      chainId: chainId,
      roundId: roundId,
      minimumAmountUSD: minimumAmountUSD ? Number(minimumAmountUSD) : undefined,
      matchingCapAmount: matchingCapAmount
        ? BigInt(matchingCapAmount)
        : undefined,
      enablePassport: enablePassport,
      ignoreSaturation: ignoreSaturation,
      overrides,
      chain: chainConfig,
      implementationType: "load-inprocess-calc-inprocess",
      deps: {
        logger: config.logger.child({ subsystem: "Calculator" }),
        dataProvider: config.dataProvider,
        passportProvider: config.passportProvider,
        priceProvider: config.priceProvider,
      },
    });

    const responseBody = JSON.stringify(matches, (_key, value) =>
      typeof value === "bigint" ? value.toString() : (value as unknown)
    );
    res.setHeader("content-type", "application/json");
    res.status(okStatusCode);
    res.send(responseBody);
  }

  router.post("/chains/:chainId/rounds/:roundId/estimate", async (req, res) => {
    await estimateMatchesHandler(req, res, 200);
  });

  const estimateRequestBody = z.object({
    potentialVotes: z.array(potentialVoteSchema),
  });

  async function estimateMatchesHandler(
    req: Request,
    res: Response,
    okStatusCode: number
  ) {
    // const reqId = Math.random().toString(36).substring(7);

    const chainId = Number(req.params.chainId);
    const roundId = req.params.roundId;
    const potentialVotes = estimateRequestBody
      .parse(req.body)
      .potentialVotes.map((vote) => ({
        ...vote,
        amount: vote.amount,
      }));

    const chainConfig = config.chains.find((c) => c.id === chainId);

    if (chainConfig === undefined) {
      throw new ClientError(`Chain ${chainId} not configured`, 400);
    }

<<<<<<< HEAD
    const rounds = await config.dataProvider.loadFile<Round>(
      "rounds",
      `${chainId}/rounds.json`
    );

    const round = rounds.find((r: Round) => r.id === roundId);

    if (round === undefined) {
      throw new ClientError(`Round ${roundId} not found`, 400);
    }

    const matches = await estimateMatches({
      round,
      chain: chainConfig,
      potentialVotes,
      dataProvider: config.dataProvider,
      priceProvider: config.priceProvider,
      passportProvider: config.passportProvider,
      roundCalculationConfig: {},
      roundContributionsCache,
      calculate: (args) => calculatorWorkerPool.exec(args),
=======
    const matches = await calculateMatchingEstimates({
      chainId: chainId,
      roundId: roundId,
      minimumAmountUSD: undefined,
      matchingCapAmount: undefined,
      overrides: {},
      chain: chainConfig,
      potentialVotes,
      implementationType: "load-inprocess-calc-inprocess",
      deps: {
        dataProvider: config.dataProvider,
        passportProvider: config.passportProvider,
        priceProvider: config.priceProvider,
        logger: config.logger.child({ subsystem: "Calculator" }),
      },
>>>>>>> f3b380ee
    });

    const responseBody = JSON.stringify(matches, (_key, value) =>
      typeof value === "bigint" ? value.toString() : (value as unknown)
    );

    res.setHeader("content-type", "application/json");
    res.status(okStatusCode);
    res.send(responseBody);
  }

  return router;
};<|MERGE_RESOLUTION|>--- conflicted
+++ resolved
@@ -6,27 +6,19 @@
 import multer from "multer";
 import ClientError from "../clientError.js";
 
-<<<<<<< HEAD
-import Calculator, {
-  Overrides,
-  CalculatorOptions,
-  parseOverrides,
-} from "../../../calculator/index.js";
-import { estimateMatches } from "../../../calculator/estimate.js";
 import { HttpApiConfig } from "../../app.js";
-import { potentialVoteSchema } from "../../../calculator/estimate.js";
 import { Round } from "../../../indexer/types.js";
 import {
   CalculatorArgs,
   CalculatorResult,
 } from "../../../calculator/worker.js";
 import { RoundContributionsCache } from "../../../calculator/roundContributionsCache.js";
-=======
 import { Overrides, parseOverrides } from "../../../calculator/index.js";
-import { HttpApiConfig } from "../../app.js";
 import { calculateMatches } from "../../../calculator/calculateMatches.js";
-import { calculateMatchingEstimates } from "../../../calculator/calculateMatchingEstimates.js";
->>>>>>> f3b380ee
+import {
+  potentialVoteSchema,
+  calculateMatchingEstimates,
+} from "../../../calculator/calculateMatchingEstimates.js";
 
 export const createHandler = (config: HttpApiConfig): express.Router => {
   const router = express.Router();
@@ -119,7 +111,6 @@
       ignoreSaturation: ignoreSaturation,
       overrides,
       chain: chainConfig,
-      implementationType: "load-inprocess-calc-inprocess",
       deps: {
         logger: config.logger.child({ subsystem: "Calculator" }),
         dataProvider: config.dataProvider,
@@ -149,8 +140,6 @@
     res: Response,
     okStatusCode: number
   ) {
-    // const reqId = Math.random().toString(36).substring(7);
-
     const chainId = Number(req.params.chainId);
     const roundId = req.params.roundId;
     const potentialVotes = estimateRequestBody
@@ -166,7 +155,6 @@
       throw new ClientError(`Chain ${chainId} not configured`, 400);
     }
 
-<<<<<<< HEAD
     const rounds = await config.dataProvider.loadFile<Round>(
       "rounds",
       `${chainId}/rounds.json`
@@ -178,7 +166,7 @@
       throw new ClientError(`Round ${roundId} not found`, 400);
     }
 
-    const matches = await estimateMatches({
+    const matches = await calculateMatchingEstimates({
       round,
       chain: chainConfig,
       potentialVotes,
@@ -188,23 +176,6 @@
       roundCalculationConfig: {},
       roundContributionsCache,
       calculate: (args) => calculatorWorkerPool.exec(args),
-=======
-    const matches = await calculateMatchingEstimates({
-      chainId: chainId,
-      roundId: roundId,
-      minimumAmountUSD: undefined,
-      matchingCapAmount: undefined,
-      overrides: {},
-      chain: chainConfig,
-      potentialVotes,
-      implementationType: "load-inprocess-calc-inprocess",
-      deps: {
-        dataProvider: config.dataProvider,
-        passportProvider: config.passportProvider,
-        priceProvider: config.priceProvider,
-        logger: config.logger.child({ subsystem: "Calculator" }),
-      },
->>>>>>> f3b380ee
     });
 
     const responseBody = JSON.stringify(matches, (_key, value) =>
