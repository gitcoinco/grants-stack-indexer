import fs from "fs/promises";
import csv from "csv-parser";
import { linearQF, Contribution, Calculation } from "pluralistic";
import type { AddressToPassportScoreMap } from "../passport/index.js";
import { PriceProvider } from "../prices/provider.js";
import { convertTokenToFiat, convertFiatToToken } from "../tokenMath.js";
import { Chain, getDecimalsForToken } from "../config.js";
import type { Round, Application, Vote } from "../indexer/types.js";
import { getVotesWithCoefficients, VoteWithCoefficient } from "./votes.js";
import {
  CalculatorError,
  ResourceNotFoundError,
  FileNotFoundError,
  OverridesColumnNotFoundError,
  OverridesInvalidRowError,
} from "./errors.js";
import { PotentialVote } from "../http/api/v1/matches.js";
import { PriceWithDecimals } from "../prices/common.js";
import { zeroAddress } from "viem";
import { ProportionalMatchOptions } from "./options.js";

export {
  CalculatorError,
  ResourceNotFoundError,
  FileNotFoundError,
  OverridesColumnNotFoundError,
  OverridesInvalidRowError,
};

export interface DataProvider {
  loadFile<T>(description: string, path: string): Promise<Array<T>>;
}

export type Overrides = Record<string, number>;

export class FileSystemDataProvider implements DataProvider {
  basePath: string;

  constructor(basePath: string) {
    this.basePath = basePath;
  }

  async loadFile<T>(description: string, path: string): Promise<Array<T>> {
    const fullPath = `${this.basePath}/${path}`;

    try {
      const data = await fs.readFile(fullPath, "utf8");
      return JSON.parse(data) as Array<T>;
    } catch (err) {
      if (err instanceof Error && "code" in err && err.code === "ENOENT") {
        throw new FileNotFoundError(description);
      } else {
        throw err;
      }
    }
  }
}

export function parseOverrides(buf: Buffer): Promise<Overrides> {
  return new Promise((resolve, _reject) => {
    const results: Overrides = {};
    let rowIndex = 1;

    const stream = csv()
      .on("headers", (headers: string[]) => {
        if (headers.indexOf("id") < 0) {
          throw new OverridesColumnNotFoundError("id");
        }

        if (headers.indexOf("coefficient") < 0) {
          throw new OverridesColumnNotFoundError("coefficient");
        }
      })
      .on("data", (data: Record<string, string>) => {
        const coefficient = Number(data["coefficient"]);
        if (!Number.isFinite(coefficient)) {
          throw new OverridesInvalidRowError(
            rowIndex,
            `Coefficient must be a number, found: ${data["coefficient"]}`
          );
        }

        results[data["id"]] = coefficient;
        rowIndex += 1;
      })
      .on("end", () => {
        resolve(results);
      });

    stream.write(buf);
    stream.end();
  });
}

export type CalculatorOptions = {
  chainId: number;
  roundId: string;
  minimumAmountUSD?: number;
  matchingCapAmount?: bigint;
  enablePassport?: boolean;
  ignoreSaturation?: boolean;
  overrides: Overrides;
  chain: Chain;
  proportionalMatch?: ProportionalMatchOptions;
};

export type AugmentedResult = Calculation & {
  projectId: string;
  applicationId: string;
  matchedUSD: number;
  projectName?: string;
  payoutAddress?: string;
};

export default class Calculator {
  private chainId: number; // XXX remove in favour of chain.id
  private chain: Chain;
  private roundId: string;
  private minimumAmountUSD: number | undefined;
  private matchingCapAmount: bigint | undefined;
  private enablePassport: boolean | undefined;
  private ignoreSaturation: boolean | undefined;
  private overrides: Overrides;
  private proportionalMatch?: ProportionalMatchOptions;

  constructor(options: CalculatorOptions) {
    this.chainId = options.chainId; // XXX remove in favour of chain.id
    this.roundId = options.roundId;
    this.minimumAmountUSD = options.minimumAmountUSD;
    this.enablePassport = options.enablePassport;
    this.matchingCapAmount = options.matchingCapAmount;
    this.overrides = options.overrides;
    this.ignoreSaturation = options.ignoreSaturation;
    this.chain = options.chain;
    this.proportionalMatch = options.proportionalMatch;
  }

  private votesWithCoefficientToContribution(
    votes: VoteWithCoefficient[]
  ): (Contribution & { recipientAddress: string })[] {
    return votes.flatMap((vote) => {
      const scaleFactor = 10_000;
      const coefficient = BigInt(
        Math.trunc((this.overrides[vote.id] ?? vote.coefficient) * scaleFactor)
      );

      const amount = BigInt(vote.amountRoundToken);
      const multipliedAmount = (amount * coefficient) / BigInt(scaleFactor);

      return [
        {
          contributor: vote.voter,
          recipient: vote.applicationId,
          recipientAddress: vote.grantAddress,
          amount: multipliedAmount,
        },
      ];
    });
  }

  async _calculate({
    votes,
    applications,
    round,
    passportScoresByAddress: passportScoreByAddress,
    roundTokenPriceInUsd,
  }: {
    round: Round;
    votes: Vote[];
    applications: Application[];
    passportScoresByAddress: AddressToPassportScoreMap;
    roundTokenPriceInUsd: PriceWithDecimals;
  }): Promise<Array<AugmentedResult>> {
    const matchAmount = BigInt(round.matchAmount);
    const matchTokenDecimals = BigInt(
      getDecimalsForToken(this.chainId, round.token)
    );

    let matchingCapAmount = this.matchingCapAmount;

    if (
      matchingCapAmount === undefined &&
      (round.metadata?.quadraticFundingConfig?.matchingCap ?? false)
    ) {
      // round.metadata.quadraticFundingConfig.matchingCapAmount is a percentage, 0 to 100, could contain decimals
      matchingCapAmount =
        (matchAmount *
          BigInt(
            Math.trunc(
              Number(
                round.metadata?.quadraticFundingConfig?.matchingCapAmount ?? 0
              ) * 100
            )
          )) /
        10000n;
    }

    const votesWithCoefficients = await getVotesWithCoefficients({
      chain: this.chain,
      round,
      applications,
      votes,
      options: {
        minimumAmountUSD: this.minimumAmountUSD,
        enablePassport: this.enablePassport,
      },
      proportionalMatchOptions: this.proportionalMatch,
      passportScoreByAddress,
    });

    const contributions: Contribution[] =
      this.votesWithCoefficientToContribution(votesWithCoefficients);

    const results = linearQF(contributions, matchAmount, matchTokenDecimals, {
      minimumAmount: 0n,
      matchingCapAmount,
      ignoreSaturation: this.ignoreSaturation ?? false,
    });

    const augmented: Array<AugmentedResult> = [];

    const applicationsMap = applications.reduce(
      (all, current) => {
        all[current.id] = current;
        return all;
      },
      {} as Record<string, Application>
    );

    for (const id in results) {
      const calc = results[id];
      const application = applicationsMap[id];

      // TODO fix TestPriceProvider in utils.ts to fix tests affected by this change
      //
      // const conversionUSD = await this.priceProvider.convertToUSD(
      //   this.chainId,
      //   round.token,
      //   calc.matched
      // );

      const conversionUSD = {
        amount: convertTokenToFiat({
          tokenAmount: calc.matched,
          tokenDecimals: roundTokenPriceInUsd.decimals,
          tokenPrice: roundTokenPriceInUsd.price,
          tokenPriceDecimals: 8,
        }),
        price: roundTokenPriceInUsd.price,
      };

      augmented.push({
        ...calc,
        matchedUSD: conversionUSD.amount,
        projectId: application.projectId,
        applicationId: application.id,
        projectName: application.metadata?.application?.project?.title,
        payoutAddress: application.metadata?.application?.recipient,
      });
    }

    return augmented;
  }

  /**
   * Estimates matching for a given project and potential additional votes
   * @param potentialVotes
   */
  async estimateMatching({
    round,
    votes,
    potentialVotes,
    applications,
    currentMatches,
    passportScoresByAddress,
    roundTokenPriceInUsd,
    tokenAddressToPriceInUsd,
  }: {
    round: Round;
    currentMatches: AugmentedResult[];
    votes: Vote[];
    potentialVotes: PotentialVote[];
    applications: Application[];
    passportScoresByAddress: AddressToPassportScoreMap;
    roundTokenPriceInUsd: PriceWithDecimals;
    tokenAddressToPriceInUsd: Record<string, PriceWithDecimals>;
  }): Promise<MatchingEstimateResult[]> {
    const potentialVotesAugmented: Vote[] = potentialVotes.map((vote) => {
      const tokenPrice = tokenAddressToPriceInUsd[vote.token];

      const voteAmountInUsd = convertTokenToFiat({
        tokenAmount: vote.amount,
        tokenDecimals: tokenPrice.decimals,
        tokenPrice: tokenPrice.price,
        tokenPriceDecimals: 8,
      });

      const voteAmountInRoundToken = convertFiatToToken({
        fiatAmount: voteAmountInUsd,
<<<<<<< HEAD
        tokenDecimals: 18,
        tokenPrice: roundTokenPriceInUsd.price,
=======
        tokenDecimals: conversionRateRoundToken.decimals,
        tokenPrice: conversionRateRoundToken.price,
>>>>>>> d8bae621
        tokenPriceDecimals: 8,
      });

      return {
        ...vote,
        amount: vote.amount.toString(),
        amountRoundToken: voteAmountInRoundToken.toString(),
        amountUSD: voteAmountInUsd,
        applicationId: vote.applicationId,
        id: "",
      };
    });

    const potentialResults = await this._calculate({
      round,
      votes: [...votes, ...potentialVotesAugmented],
      applications,
      passportScoresByAddress,
      roundTokenPriceInUsd,
    });

    const finalResults: MatchingEstimateResult[] = [];

    for (const potentialResult of potentialResults) {
      const currentResult = currentMatches.find(
        (res) =>
          res.projectId === potentialResult.projectId &&
          res.applicationId === potentialResult.applicationId
      );

      /* Subtracting undefined from a bigint would fail,
       * so we explicitly subtract 0 if it's undefined */
      const difference =
        potentialResult.matched - (currentResult?.matched ?? 0n);

      const differenceInUSD = {
        amount: convertTokenToFiat({
          tokenAmount: difference,
          tokenDecimals: roundTokenPriceInUsd.decimals,
          tokenPrice: roundTokenPriceInUsd.price,
          tokenPriceDecimals: 8,
        }),
        price: roundTokenPriceInUsd.price,
      };

      /** Can be undefined, but spreading an undefined is a no-op, so it's okay here */
      finalResults.push({
        ...currentResult,
        ...potentialResult,
        difference,
        roundId: this.roundId,
        chainId: this.chainId,
        recipient: currentResult?.payoutAddress ?? zeroAddress,
        differenceInUSD: differenceInUSD.amount,
      });
    }

    return finalResults;
  }
}

export type MatchingEstimateResult = Calculation & {
  difference: bigint;
  differenceInUSD: number;
  roundId: string;
  chainId: number;
  recipient: string;
};<|MERGE_RESOLUTION|>--- conflicted
+++ resolved
@@ -297,13 +297,8 @@
 
       const voteAmountInRoundToken = convertFiatToToken({
         fiatAmount: voteAmountInUsd,
-<<<<<<< HEAD
-        tokenDecimals: 18,
+        tokenDecimals: roundTokenPriceInUsd.decimals,
         tokenPrice: roundTokenPriceInUsd.price,
-=======
-        tokenDecimals: conversionRateRoundToken.decimals,
-        tokenPrice: conversionRateRoundToken.price,
->>>>>>> d8bae621
         tokenPriceDecimals: 8,
       });
 
