--- conflicted
+++ resolved
@@ -320,33 +320,6 @@
     const conversionRateRoundToken =
       await this.priceProvider.getUSDConversionRate(this.chainId, round.token);
 
-<<<<<<< HEAD
-    const potentialVotesAugmented: Vote[] = await Promise.all(
-      potentialVotes.map((vote) => {
-        const tokenPrice = prices[vote.token];
-        const amountUSD =
-          Number(formatUnits(vote.amount, 18)) * tokenPrice.price;
-
-        /*TODO: take into account round matching token decimals instead of default 18 */
-        const amountRoundToken =
-          (Number(amountUSD) / conversionRateRoundToken.price) *
-          Math.pow(10, 18);
-
-        return {
-          ...vote,
-          amount: vote.amount.toString(),
-          amountRoundToken: Math.floor(amountRoundToken).toString(),
-          amountUSD,
-          applicationId: vote.applicationId,
-          // FIXME: Vote needs a blockNumber, transaction and id,
-          // are we using the right type here?
-          blockNumber: 0,
-          transaction: "0x0",
-          id: "",
-        };
-      })
-    );
-=======
     const potentialVotesAugmented: Vote[] = potentialVotes.map((vote) => {
       const tokenPrice = usdPriceByAddress[vote.token];
 
@@ -370,10 +343,13 @@
         amountRoundToken: voteAmountInRoundToken.toString(),
         amountUSD: voteAmountInUsd,
         applicationId: vote.applicationId,
+        // FIXME: Vote needs a blockNumber, transaction and id,
+        // are we using the right type here?
+        blockNumber: 0,
+        transaction: "0x0",
         id: "",
       };
     });
->>>>>>> f9dc3924
 
     const potentialResults = await this._calculate([
       ...votes,
