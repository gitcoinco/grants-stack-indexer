--- conflicted
+++ resolved
@@ -194,11 +194,7 @@
     applications: Application[];
     passportScoresByAddress: AddressToPassportScoreMap;
     roundTokenPriceInUsd: PriceWithDecimals;
-<<<<<<< HEAD
   }): Array<AugmentedResult> {
-=======
-  }): Promise<Array<AugmentedResult>> {
->>>>>>> b0019709
     const matchAmount = BigInt(round.matchAmount);
     const matchTokenDecimals = BigInt(
       getDecimalsForToken(this.chainId, round.token)
@@ -291,113 +287,4 @@
 
     return augmented;
   }
-<<<<<<< HEAD
-}
-=======
-
-  /**
-   * Estimates matching for a given project and potential additional votes
-   * @param potentialVotes
-   */
-  async estimateMatching({
-    round,
-    votes,
-    potentialVotes,
-    applications,
-    currentMatches,
-    passportScoresByAddress,
-    roundTokenPriceInUsd,
-    tokenAddressToPriceInUsd,
-  }: {
-    round: Round;
-    currentMatches: AugmentedResult[];
-    votes: Vote[];
-    potentialVotes: PotentialVote[];
-    applications: Application[];
-    passportScoresByAddress: AddressToPassportScoreMap;
-    roundTokenPriceInUsd: PriceWithDecimals;
-    tokenAddressToPriceInUsd: Record<string, PriceWithDecimals>;
-  }): Promise<MatchingEstimateResult[]> {
-    const potentialVotesAugmented: Vote[] = potentialVotes.map((vote) => {
-      const tokenPrice = tokenAddressToPriceInUsd[vote.token];
-
-      const voteAmountInUsd = convertTokenToFiat({
-        tokenAmount: vote.amount,
-        tokenDecimals: tokenPrice.decimals,
-        tokenPrice: tokenPrice.price,
-        tokenPriceDecimals: 8,
-      });
-
-      const voteAmountInRoundToken = convertFiatToToken({
-        fiatAmount: voteAmountInUsd,
-        tokenDecimals: roundTokenPriceInUsd.decimals,
-        tokenPrice: roundTokenPriceInUsd.price,
-        tokenPriceDecimals: 8,
-      });
-
-      return {
-        ...vote,
-        amount: vote.amount.toString(),
-        amountRoundToken: voteAmountInRoundToken.toString(),
-        amountUSD: voteAmountInUsd,
-        applicationId: vote.applicationId,
-        id: "",
-      };
-    });
-
-    const potentialResults = await this._calculate({
-      round,
-      votes: [...votes, ...potentialVotesAugmented],
-      applications,
-      passportScoresByAddress,
-      roundTokenPriceInUsd,
-    });
-
-    const finalResults: MatchingEstimateResult[] = [];
-
-    for (const potentialResult of potentialResults) {
-      const currentResult = currentMatches.find(
-        (res) =>
-          res.projectId === potentialResult.projectId &&
-          res.applicationId === potentialResult.applicationId
-      );
-
-      /* Subtracting undefined from a bigint would fail,
-       * so we explicitly subtract 0 if it's undefined */
-      const difference =
-        potentialResult.matched - (currentResult?.matched ?? 0n);
-
-      const differenceInUSD = {
-        amount: convertTokenToFiat({
-          tokenAmount: difference,
-          tokenDecimals: roundTokenPriceInUsd.decimals,
-          tokenPrice: roundTokenPriceInUsd.price,
-          tokenPriceDecimals: 8,
-        }),
-        price: roundTokenPriceInUsd.price,
-      };
-
-      /** Can be undefined, but spreading an undefined is a no-op, so it's okay here */
-      finalResults.push({
-        ...currentResult,
-        ...potentialResult,
-        difference,
-        roundId: this.roundId,
-        chainId: this.chainId,
-        recipient: currentResult?.payoutAddress ?? zeroAddress,
-        differenceInUSD: differenceInUSD.amount,
-      });
-    }
-
-    return finalResults;
-  }
-}
-
-export type MatchingEstimateResult = Calculation & {
-  difference: bigint;
-  differenceInUSD: number;
-  roundId: string;
-  chainId: number;
-  recipient: string;
-};
->>>>>>> b0019709
+}