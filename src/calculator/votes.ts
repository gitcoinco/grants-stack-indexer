import {
  AggregatedContributions,
  Contribution,
  aggregateContributions as aggregateContributionsPluralistic,
} from "pluralistic";
import { Chain } from "../config.js";
<<<<<<< HEAD
import type { DeprecatedRound, DeprecatedApplication, DeprecatedVote } from "../deprecatedJsonDatabase.js";
import type { PassportScore, PassportProvider } from "../passport/index.js";
=======
import type { Round, Application, Vote } from "../indexer/types.js";
import type {
  PassportScore,
  AddressToPassportScoreMap,
} from "../passport/index.js";
>>>>>>> e6ad8870
import { ProportionalMatchOptions } from "./options.js";
import { defaultProportionalMatchOptions } from "./options.js";
import { CoefficientOverrides } from "./coefficientOverrides.js";

export type VoteWithCoefficient = DeprecatedVote & {
  coefficient: number;
  passportScore?: PassportScore;
};

interface GetVotesWithCoefficientsArgs {
  chain: Chain;
<<<<<<< HEAD
  round: DeprecatedRound;
  applications: Array<DeprecatedApplication>;
  votes: Array<DeprecatedVote>;
  passportProvider: PassportProvider;
  options: {
    minimumAmountUSD?: number;
    enablePassport?: boolean;
  };
=======
  round: Round;
  applications: Array<Application>;
  votes: Array<Vote>;
  enablePassport?: boolean;
  minimumAmountUSD?: number;
>>>>>>> e6ad8870
  proportionalMatchOptions?: ProportionalMatchOptions;
  passportScoreByAddress: AddressToPassportScoreMap;
}

export function getVotesWithCoefficients(
  args: GetVotesWithCoefficientsArgs
): Array<VoteWithCoefficient> {
  const applicationMap = args.applications.reduce(
    (map, application) => {
      map[application.id] = application;
      return map;
    },
    {} as Record<string, DeprecatedApplication>
  );

  const enablePassport = args.enablePassport ?? false;

  const minimumAmountUSD = Number(args.minimumAmountUSD ?? 0);

  const { passportScoreByAddress: passportScoresByAddress } = args;

  return args.votes.flatMap((originalVote) => {
    const vote = applyVoteCap(args.chain, originalVote);
    const voter = vote.voter.toLowerCase();
    const application = applicationMap[vote.applicationId];

    // skip votes to applications that are not approved
    if (application?.status !== "APPROVED") {
      return [];
    }

    const payoutAddress = application?.metadata?.application?.recipient;

    // only count contributions to the right payout address specified in the application metadata
    //
    if (
      payoutAddress === undefined ||
      payoutAddress.toLowerCase() != vote.grantAddress.toLowerCase()
    ) {
      return [];
    }

    // We start setting the coefficient to 1, keeping 100% of the donation matching power
    let coefficient = 1;

    // Minimum donation amount check
    const minAmountCheckPassed = vote.amountUSD >= minimumAmountUSD;
    // We don't consider the donation if it's lower than the minimum amount
    if (!minAmountCheckPassed) {
      coefficient = 0;
    }

    const passportScore = passportScoresByAddress.get(voter);

    // Passport check
    if (minAmountCheckPassed && enablePassport) {
      // Set to 0 if the donor doesn't have a passport
      const rawScore = Number(passportScore?.evidence?.rawScore ?? "0");
      coefficient = passportScoreToCoefficient(
        args.proportionalMatchOptions ?? defaultProportionalMatchOptions,
        rawScore
      );
    }

    return [
      {
        ...vote,
        voter,
        coefficient,
        passportScore,
      },
    ];
  });
}

function passportScoreToCoefficient(
  options: ProportionalMatchOptions,
  score: number
) {
  if (score < options.score.min) {
    return 0;
  }

  if (score > options.score.max) {
    return 1;
  }

  const shiftedMax = options.score.max - options.score.min;
  const shiftedScore = score - options.score.min;

  const perc =
    options.matchProportionPercentage.min +
    ((options.matchProportionPercentage.max -
      options.matchProportionPercentage.min) *
      shiftedScore) /
      shiftedMax;

  return perc / 100;
}

export function applyVoteCap(chain: Chain, vote: DeprecatedVote): DeprecatedVote {
  const tokenConfig = chain.tokens.find(
    (t) => t.address.toLowerCase() === vote.token.toLowerCase()
  );

  if (tokenConfig === undefined) {
    throw new Error(`Unknown token: ${vote.token}`);
  }

  const { voteAmountCap } = tokenConfig;
  if (voteAmountCap === undefined) {
    return vote;
  } else {
    // amount : amountRoundToken = voteAmountCap : newAmountRoundToken
    const newAmountRoundToken =
      (BigInt(vote.amountRoundToken) * voteAmountCap) / BigInt(vote.amount);

    return {
      ...vote,
      amountRoundToken: newAmountRoundToken.toString(),
    };
  }
}

export function applyCoefficients(config: {
  votes: VoteWithCoefficient[];
  overrides: CoefficientOverrides;
}): (Contribution & { recipientAddress: string })[] {
  return config.votes.map((vote) => {
    const scaleFactor = 10_000;
    const coefficient = BigInt(
      Math.trunc((config.overrides[vote.id] ?? vote.coefficient) * scaleFactor)
    );

    const amount = BigInt(vote.amountRoundToken);
    const multipliedAmount = (amount * coefficient) / BigInt(scaleFactor);

    return {
      contributor: vote.voter,
      recipient: vote.applicationId,
      recipientAddress: vote.grantAddress,
      amount: multipliedAmount,
    };
  });
}

export function mergeAggregatedContributions(
  contributions1: AggregatedContributions,
  contributions2: AggregatedContributions
): AggregatedContributions {
  const merged: AggregatedContributions = {
    totalReceived: contributions1.totalReceived + contributions2.totalReceived,
    list: {},
  };

  for (const recipient in contributions1.list) {
    merged.list[recipient] = {
      totalReceived: contributions1.list[recipient].totalReceived,
      contributions: { ...contributions1.list[recipient].contributions },
    };
  }

  for (const recipient in contributions2.list) {
    if (!merged.list[recipient]) {
      merged.list[recipient] = {
        totalReceived: 0n,
        contributions: {},
      };
    }

    merged.list[recipient].totalReceived +=
      contributions2.list[recipient].totalReceived;

    for (const contributor in contributions2.list[recipient].contributions) {
      if (!merged.list[recipient].contributions[contributor]) {
        merged.list[recipient].contributions[contributor] = 0n;
      }

      merged.list[recipient].contributions[contributor] +=
        contributions2.list[recipient].contributions[contributor];
    }
  }

  return merged;
}

interface AggregatedContributionsConfig {
  chain: Chain;
  round: Round;
  applications: Application[];
  votes: Vote[];
  passportScoreByAddress: AddressToPassportScoreMap;
  enablePassport?: boolean;
  minimumAmountUSD?: number;
  coefficientOverrides: Record<string, number>;
  proportionalMatchOptions?: ProportionalMatchOptions;
}

export function aggregateContributions({
  chain,
  round,
  applications,
  votes,
  passportScoreByAddress,
  enablePassport,
  minimumAmountUSD,
  coefficientOverrides: overrides,
  proportionalMatchOptions,
}: AggregatedContributionsConfig): AggregatedContributions {
  const votesWithCoefficients = getVotesWithCoefficients({
    chain: chain,
    round,
    applications,
    votes,
    minimumAmountUSD,
    enablePassport,
    passportScoreByAddress,
    proportionalMatchOptions: proportionalMatchOptions,
  });

  const contributions = applyCoefficients({
    votes: votesWithCoefficients,
    overrides,
  });

  return aggregateContributionsPluralistic(contributions);
}<|MERGE_RESOLUTION|>--- conflicted
+++ resolved
@@ -4,16 +4,11 @@
   aggregateContributions as aggregateContributionsPluralistic,
 } from "pluralistic";
 import { Chain } from "../config.js";
-<<<<<<< HEAD
 import type { DeprecatedRound, DeprecatedApplication, DeprecatedVote } from "../deprecatedJsonDatabase.js";
-import type { PassportScore, PassportProvider } from "../passport/index.js";
-=======
-import type { Round, Application, Vote } from "../indexer/types.js";
 import type {
   PassportScore,
   AddressToPassportScoreMap,
 } from "../passport/index.js";
->>>>>>> e6ad8870
 import { ProportionalMatchOptions } from "./options.js";
 import { defaultProportionalMatchOptions } from "./options.js";
 import { CoefficientOverrides } from "./coefficientOverrides.js";
@@ -25,22 +20,11 @@
 
 interface GetVotesWithCoefficientsArgs {
   chain: Chain;
-<<<<<<< HEAD
   round: DeprecatedRound;
   applications: Array<DeprecatedApplication>;
   votes: Array<DeprecatedVote>;
-  passportProvider: PassportProvider;
-  options: {
-    minimumAmountUSD?: number;
-    enablePassport?: boolean;
-  };
-=======
-  round: Round;
-  applications: Array<Application>;
-  votes: Array<Vote>;
   enablePassport?: boolean;
   minimumAmountUSD?: number;
->>>>>>> e6ad8870
   proportionalMatchOptions?: ProportionalMatchOptions;
   passportScoreByAddress: AddressToPassportScoreMap;
 }
@@ -229,9 +213,9 @@
 
 interface AggregatedContributionsConfig {
   chain: Chain;
-  round: Round;
-  applications: Application[];
-  votes: Vote[];
+  round: DeprecatedRound;
+  applications: DeprecatedApplication[];
+  votes: DeprecatedVote[];
   passportScoreByAddress: AddressToPassportScoreMap;
   enablePassport?: boolean;
   minimumAmountUSD?: number;
