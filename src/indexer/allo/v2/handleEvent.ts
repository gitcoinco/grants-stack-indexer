import { EventHandlerArgs } from "chainsauce";
import { Hex, decodeAbiParameters, encodePacked, keccak256, pad } from "viem";
import { parseAddress } from "../../../address.js";
import { Changeset } from "../../../database/index.js";
import {
  ApplicationTable,
  NewApplication,
  NewRound,
  ProjectTable,
} from "../../../database/schema.js";
import type { Indexer } from "../../indexer.js";
import {
  DGApplicationData,
  DGTimeStampUpdatedData,
  DVMDApplicationData,
  DVMDTimeStampUpdatedData,
} from "../../types.js";
import { fetchPoolMetadata } from "./poolMetadata.js";
import roleGranted from "./roleGranted.js";
import roleRevoked from "./roleRevoked.js";
import { extractStrategyFromId } from "./strategy.js";
import { getDateFromTimestamp } from "../../../utils/index.js";
import {
  ProjectMetadata,
  ProjectMetadataSchema,
} from "../../projectMetadata.js";
import StatusesBitmap from "statuses-bitmap";
import { updateApplicationStatus } from "../application.js";

enum ApplicationStatus {
  NONE = 0,
  PENDING,
  APPROVED,
  REJECTED,
  CANCELLED,
  IN_REVIEW,
}

function generateRoundRoles(poolId: bigint) {
  // POOL_MANAGER_ROLE = bytes32(poolId);
  const managerRole = pad(`0x${poolId.toString(16)}`);

  // POOL_ADMIN_ROLE = keccak256(abi.encodePacked(poolId, "admin"));
  const adminRawRole = encodePacked(["uint256", "string"], [poolId, "admin"]);
  const adminRole = keccak256(adminRawRole);
  return { managerRole, adminRole };
}

function getProjectTypeFromMetadata(metadata: ProjectMetadata) {
  // if the metadata contains a canonical reference, it's a linked project
  if ("canonical" in metadata) {
    return "linked";
  }

  return "canonical";
}

// Decode the application data from DonationVotingMerkleDistribution
function decodeDVMDApplicationData(encodedData: Hex): DVMDApplicationData {
  const values = decodeAbiParameters(
    [
      { name: "data", type: "bytes" },
      { name: "recipientsCounter", type: "uint256" },
    ],
    encodedData
  );

  const decodedData = decodeAbiParameters(
    [
      { name: "registryAnchor", type: "address" },
      { name: "recipientAddress", type: "address" },
      {
        name: "metadata",
        type: "tuple",
        components: [
          { name: "protocol", type: "uint256" },
          { name: "pointer", type: "string" },
        ],
      },
    ],
    values[0]
  );

  const results: DVMDApplicationData = {
    recipientsCounter: values[1].toString(),
    anchorAddress: decodedData[0],
    recipientAddress: decodedData[1],
    metadata: {
      protocol: Number(decodedData[2].protocol),
      pointer: decodedData[2].pointer,
    },
  };

  return results;
}

function decodeDGApplicationData(encodedData: Hex) {
  const decodedData = decodeAbiParameters(
    [
      { name: "recipientId", type: "address" },
      { name: "registryAnchor", type: "address" },
      { name: "grantAmount", type: "uint256" },
      {
        name: "metadata",
        type: "tuple",
        components: [
          { name: "protocol", type: "uint256" },
          { name: "pointer", type: "string" },
        ],
      },
    ],
    encodedData
  );

  const results: DGApplicationData = {
    recipientAddress: decodedData[0],
    anchorAddress: decodedData[1],
    grantAmount: decodedData[2],
    metadata: {
      protocol: Number(decodedData[3].protocol),
      pointer: decodedData[3].pointer,
    },
  };

  return results;
}

export async function handleEvent(
  args: EventHandlerArgs<Indexer>
): Promise<Changeset[]> {
  const {
    chainId,
    event,
    subscribeToContract,
    readContract,
    getBlock,
    context: { db, rpcClient, ipfsGet, logger },
  } = args;

  switch (event.name) {
    // -- Allo V2 Profiles
    case "ProfileCreated": {
      const profileId = event.params.profileId;
      const metadataCid = event.params.metadata.pointer;
      const metadata = await ipfsGet<ProjectTable["metadata"]>(metadataCid);

      const parsedMetadata = ProjectMetadataSchema.safeParse(metadata);

      if (parsedMetadata.success === false) {
        logger.warn({
          msg: `ProfileCreated: Failed to parse metadata for profile ${profileId}`,
          event,
          metadataCid,
          metadata,
        });
        return [];
      }

      const projectType = getProjectTypeFromMetadata(parsedMetadata.data);
      const isProgram = parsedMetadata.data.type === "program";

      const tx = await rpcClient.getTransaction({
        hash: event.transactionHash,
      });

      const createdBy = tx.from;
      const programTags = isProgram ? ["program"] : [];

      const changes: Changeset[] = [
        {
          type: "InsertProject",
          project: {
            tags: ["allo-v2", ...programTags],
            chainId,
            registryAddress: parseAddress(event.address),
            id: profileId,
            name: event.params.name,
            nonce: event.params.nonce,
            anchorAddress: parseAddress(event.params.anchor),
            projectNumber: null,
            metadataCid: metadataCid,
            metadata: parsedMetadata.data,
            createdByAddress: parseAddress(createdBy),
            createdAtBlock: event.blockNumber,
            updatedAtBlock: event.blockNumber,
            projectType,
          },
        },
        {
          type: "InsertProjectRole",
          projectRole: {
            chainId,
            projectId: event.params.profileId,
            address: parseAddress(event.params.owner),
            role: "owner",
            createdAtBlock: event.blockNumber,
          },
        },
      ];

      const pendingProjectRoles = await db.getPendingProjectRolesByRole(
        chainId,
        profileId
      );

      if (pendingProjectRoles.length !== 0) {
        for (const role of pendingProjectRoles) {
          changes.push({
            type: "InsertProjectRole",
            projectRole: {
              chainId,
              projectId: profileId,
              address: parseAddress(role.address),
              role: "member",
              createdAtBlock: event.blockNumber,
            },
          });
        }

        changes.push({
          type: "DeletePendingProjectRoles",
          ids: pendingProjectRoles.map((r) => r.id!),
        });
      }

      return changes;
    }

    case "PoolCreated": {
      const { pointer: metadataPointer } = event.params.metadata;
      const { roundMetadata, applicationMetadata } = await fetchPoolMetadata(
        ipfsGet,
        metadataPointer
      );
      const poolId = event.params.poolId;
      const { managerRole, adminRole } = generateRoundRoles(poolId);
      const strategyAddress = event.params.strategy;
      const strategyId = await readContract({
        contract: "AlloV2/IStrategy/V1",
        address: strategyAddress,
        functionName: "getStrategyId",
      });
      const strategy = extractStrategyFromId(strategyId);

      switch (strategy?.name) {
        case "allov2.DonationVotingMerkleDistributionDirectTransferStrategy":
          subscribeToContract({
            contract:
              "AlloV2/DonationVotingMerkleDistributionDirectTransferStrategy/V1",
            address: strategyAddress,
          });
          break;
        case "allov2.DirectGrantsSimpleStrategy":
          subscribeToContract({
            contract: "AlloV2/DirectGrantsSimpleStrategy/V1",
            address: strategyAddress,
          });
          break;
      }

      let applicationsStartTime: Date | null = null;
      let applicationsEndTime: Date | null = null;
      let donationsStartTime: Date | null = null;
      let donationsEndTime: Date | null = null;

      if (
        strategy !== null &&
        strategy.name ===
          "allov2.DonationVotingMerkleDistributionDirectTransferStrategy"
      ) {
        const contract =
          "AlloV2/DonationVotingMerkleDistributionDirectTransferStrategy/V1";
        const [
          registrationStartTimeResolved,
          registrationEndTimeResolved,
          allocationStartTimeResolved,
          allocationEndTimeResolved,
        ] = await Promise.all([
          await readContract({
            contract,
            address: strategyAddress,
            functionName: "registrationStartTime",
          }),
          await readContract({
            contract,
            address: strategyAddress,
            functionName: "registrationEndTime",
          }),
          await readContract({
            contract,
            address: strategyAddress,
            functionName: "allocationStartTime",
          }),
          await readContract({
            contract,
            address: strategyAddress,
            functionName: "allocationEndTime",
          }),
        ]);
        applicationsStartTime = getDateFromTimestamp(
          registrationStartTimeResolved
        );
        applicationsEndTime = getDateFromTimestamp(registrationEndTimeResolved);
        donationsStartTime = getDateFromTimestamp(allocationStartTimeResolved);
        donationsEndTime = getDateFromTimestamp(allocationEndTimeResolved);
      } else if (
        strategy !== null &&
        strategy.name === "allov2.DirectGrantsSimpleStrategy"
      ) {
        const contract = "AlloV2/DirectGrantsSimpleStrategy/V1";
        const [registrationStartTimeResolved, registrationEndTimeResolved] =
          await Promise.all([
            await readContract({
              contract,
              address: strategyAddress,
              functionName: "registrationStartTime",
            }),
            await readContract({
              contract,
              address: strategyAddress,
              functionName: "registrationEndTime",
            }),
          ]);
        applicationsStartTime = getDateFromTimestamp(
          registrationStartTimeResolved
        );
        applicationsEndTime = getDateFromTimestamp(registrationEndTimeResolved);
      }

      const tx = await rpcClient.getTransaction({
        hash: event.transactionHash,
      });

      const createdBy = tx.from;

      const newRound: NewRound = {
        chainId,
        id: poolId.toString(),
        tags: ["allo-v2"],
        totalDonationsCount: 0,
        totalAmountDonatedInUsd: 0,
        uniqueDonorsCount: 0,
        matchTokenAddress: parseAddress(event.params.token),
        matchAmount: event.params.amount,
        matchAmountInUsd: 0,
        applicationMetadataCid: metadataPointer,
        applicationMetadata: applicationMetadata ?? {},
        roundMetadataCid: metadataPointer,
        roundMetadata: roundMetadata ?? {},
        applicationsStartTime: applicationsStartTime,
        applicationsEndTime: applicationsEndTime,
        donationsStartTime: donationsStartTime,
        donationsEndTime: donationsEndTime,
        managerRole,
        adminRole,
        strategyAddress: parseAddress(strategyAddress),
        strategyId,
        strategyName: strategy?.name ?? "",
        isReadyForPayout: false,
        createdByAddress: parseAddress(createdBy),
        createdAtBlock: event.blockNumber,
        updatedAtBlock: event.blockNumber,
        projectId: event.params.profileId,
      };

      const changes: Changeset[] = [
        {
          type: "InsertRound",
          round: newRound,
        },
      ];

      // Admin roles for the pool are emitted before the pool is created
      // so a pending round role is inserted in the db.
      // Now that the PoolCreated event is emitted, we can convert
      // pending roles to actual round roles.
      const pendingAdminRoundRoles = await db.getPendingRoundRolesByRole(
        chainId,
        adminRole
      );

      if (pendingAdminRoundRoles.length > 0) {
        for (const pr of pendingAdminRoundRoles) {
          changes.push({
            type: "InsertRoundRole",
            roundRole: {
              chainId,
              roundId: poolId.toString(),
              address: pr.address,
              role: "admin",
              createdAtBlock: event.blockNumber,
            },
          });
        }

        changes.push({
          type: "DeletePendingRoundRoles",
          ids: pendingAdminRoundRoles.map((r) => r.id!),
        });
      }

      // Manager roles for the pool are emitted before the pool is created
      // so a pending round role is inserted in the db.
      // Now that the PoolCreated event is emitted, we can convert
      // pending roles to actual round roles.
      const pendingManagerRoundRoles = await db.getPendingRoundRolesByRole(
        chainId,
        managerRole
      );

      if (pendingManagerRoundRoles.length > 0) {
        for (const pr of pendingManagerRoundRoles) {
          changes.push({
            type: "InsertRoundRole",
            roundRole: {
              chainId,
              roundId: poolId.toString(),
              address: pr.address,
              role: "manager",
              createdAtBlock: event.blockNumber,
            },
          });
        }

        changes.push({
          type: "DeletePendingRoundRoles",
          ids: pendingManagerRoundRoles.map((r) => r.id!),
        });
      }

      return changes;
    }

    case "RoleGranted": {
      return await roleGranted({ ...args, event });
    }

    case "RoleRevoked": {
      return await roleRevoked({ ...args, event });
    }

    case "ProfileNameUpdated": {
      return [
        {
          type: "UpdateProject",
          chainId,
          projectId: event.params.profileId,
          project: {
            name: event.params.name,
            anchorAddress: parseAddress(event.params.anchor),
          },
        },
      ];
    }

    case "ProfileMetadataUpdated": {
      const metadataCid = event.params.metadata.pointer;
      const metadata = await ipfsGet<ProjectTable["metadata"]>(metadataCid);
      const parsedMetadata = ProjectMetadataSchema.safeParse(metadata);

      if (!parsedMetadata.success) {
        logger.warn({
          msg: `ProfileMetadataUpdated: Failed to parse metadata`,
          event,
          metadataCid,
          metadata,
        });
        return [];
      }

      const projectType = getProjectTypeFromMetadata(parsedMetadata.data);

      return [
        {
          type: "UpdateProject",
          chainId,
          projectId: event.params.profileId,
          project: {
            metadataCid: metadataCid,
            metadata: metadata,
            projectType,
          },
        },
      ];
    }

    case "ProfileOwnerUpdated": {
      return [
        {
          type: "DeleteAllProjectRolesByRole",
          projectRole: {
            chainId,
            projectId: event.params.profileId,
            role: "owner",
          },
        },
        {
          type: "InsertProjectRole",
          projectRole: {
            chainId,
            projectId: event.params.profileId,
            address: parseAddress(event.params.owner),
            role: "owner",
            createdAtBlock: event.blockNumber,
          },
        },
      ];
    }

<<<<<<< HEAD
    case "RecipientStatusUpdated": {
      const strategyAddress = parseAddress(event.address);

      const round = await db.getRoundByStrategyAddress(
        chainId,
        strategyAddress
      );

      if (round === null) {
        logger.warn({
          msg: `RecipientStatusUpdated: Round not found for strategy address`,
          event,
          strategyAddress,
        });
        return [];
      }

      const bitmap = new StatusesBitmap(256n, 4n);
      bitmap.setRow(event.params.rowIndex, event.params.fullRow);
      const startIndex = event.params.rowIndex * bitmap.itemsPerRow;

      const indexes = [];

      for (let i = startIndex; i < startIndex + bitmap.itemsPerRow; i++) {
        indexes.push(i);
      }

      // TODO: batch update
      return (
        await Promise.all(
          indexes.map(async (i) => {
            const status = bitmap.getStatus(i);

            if (status < 1 || status > 5) {
              return [];
            }

            const statusString = ApplicationStatus[
              status
            ] as ApplicationTable["status"];
            const applicationId = i.toString();

            const application = await db.getApplicationById(
              chainId,
              round.id,
              applicationId
            );

            if (application === null) {
              return [];
            }

            return [
              {
                type: "UpdateApplication",
                chainId,
                roundId: round.id,
                applicationId: i.toString(),
                application: await updateApplicationStatus(
                  application,
                  statusString,
                  event.blockNumber,
                  getBlock
                ),
              } satisfies Changeset,
            ];
          })
        )
      ).flat();
    }

=======
    // -- Allo V2 Core
    case "PoolMetadataUpdated": {
      const { pointer: metadataPointer } = event.params.metadata;
      const { roundMetadata, applicationMetadata } = await fetchPoolMetadata(
        ipfsGet,
        metadataPointer
      );

      return [
        {
          type: "UpdateRound",
          chainId,
          roundId: event.params.poolId.toString(),
          round: {
            applicationMetadataCid: metadataPointer,
            applicationMetadata: applicationMetadata ?? {},
            roundMetadataCid: metadataPointer,
            roundMetadata: roundMetadata ?? {},
          },
        },
      ];
    }

    // -- Allo V2 Strategies
>>>>>>> 434d92f8
    case "Registered": {
      const anchorAddress = parseAddress(event.params.recipientId);
      const project = await db.getProjectByAnchor(chainId, anchorAddress);

      if (!project) {
        throw new Error("Project not found");
      }

      const encodedData = event.params.data;
      const strategyAddress = parseAddress(event.address);
      const round = await db.getRoundByStrategyAddress(
        chainId,
        strategyAddress
      );

      if (!round) {
        throw new Error("Round not found");
      }

      let id;
      let values;

      switch (round.strategyName) {
        case "allov2.DirectGrantsSimpleStrategy":
          values = decodeDGApplicationData(encodedData);
          id = event.params.recipientId;
          break;

        case "allov2.DonationVotingMerkleDistributionDirectTransferStrategy":
          values = decodeDVMDApplicationData(encodedData);
          id = (Number(values.recipientsCounter) - 1).toString();
          break;

        default:
          throw new Error("Invalid strategy name");
      }

      const metadata = await ipfsGet(values.metadata.pointer);

      const { timestamp } = await getBlock();

      const application: NewApplication = {
        chainId,
        id: id,
        projectId: project.id,
        anchorAddress,
        roundId: round.id,
        status: "PENDING",
        metadataCid: values.metadata.pointer,
        metadata: metadata ?? null,
        createdAtBlock: event.blockNumber,
        createdByAddress: parseAddress(event.params.sender),
        statusUpdatedAtBlock: event.blockNumber,
        statusSnapshots: [
          {
            status: "PENDING",
            updatedAtBlock: event.blockNumber.toString(),
            updatedAt: new Date(timestamp * 1000),
          },
        ],
        totalAmountDonatedInUsd: 0,
        totalDonationsCount: 0,
        uniqueDonorsCount: 0,
        tags: ["allo-v2"],
      };

      return [
        {
          type: "InsertApplication",
          application,
        },
      ];
    }

    case "TimestampsUpdated": {
      const strategyAddress = parseAddress(event.address);
      const round = await db.getRoundByStrategyAddress(
        chainId,
        strategyAddress
      );

      if (!round) {
        throw new Error("Round not found");
      }

      let applicationsStartTime: Date | null = null;
      let applicationsEndTime: Date | null = null;
      let donationsStartTime: Date | null = null;
      let donationsEndTime: Date | null = null;
      let params;

      switch (round.strategyName) {
        case "allov2.DirectGrantsSimpleStrategy":
          params = event.params as DGTimeStampUpdatedData;

          applicationsStartTime = getDateFromTimestamp(
            params.registrationStartTime
          );
          applicationsEndTime = getDateFromTimestamp(
            params.registrationEndTime
          );

          break;

        case "allov2.DonationVotingMerkleDistributionDirectTransferStrategy":
          params = event.params as DVMDTimeStampUpdatedData;

          applicationsStartTime = getDateFromTimestamp(
            params.registrationStartTime
          );
          applicationsEndTime = getDateFromTimestamp(
            params.registrationEndTime
          );
          donationsStartTime = getDateFromTimestamp(params.allocationStartTime);
          donationsEndTime = getDateFromTimestamp(params.allocationEndTime);

          break;

        default:
          throw new Error("Invalid strategy name");
      }

      return [
        {
          type: "UpdateRound",
          chainId,
          roundId: round.id,
          round: {
            applicationsStartTime,
            applicationsEndTime,
            donationsStartTime,
            donationsEndTime,
          },
        },
      ];
    }
  }

  return [];
}<|MERGE_RESOLUTION|>--- conflicted
+++ resolved
@@ -507,7 +507,6 @@
       ];
     }
 
-<<<<<<< HEAD
     case "RecipientStatusUpdated": {
       const strategyAddress = parseAddress(event.address);
 
@@ -579,7 +578,6 @@
       ).flat();
     }
 
-=======
     // -- Allo V2 Core
     case "PoolMetadataUpdated": {
       const { pointer: metadataPointer } = event.params.metadata;
@@ -604,7 +602,6 @@
     }
 
     // -- Allo V2 Strategies
->>>>>>> 434d92f8
     case "Registered": {
       const anchorAddress = parseAddress(event.params.recipientId);
       const project = await db.getProjectByAnchor(chainId, anchorAddress);
