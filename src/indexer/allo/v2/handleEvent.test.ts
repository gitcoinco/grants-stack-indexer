import { vi, describe, test, expect, beforeEach } from "vitest";
import { Address as ChecksumAddress, Hex } from "viem";
import { handleEvent } from "./handleEvent.js";
import { TestPriceProvider } from "../../../test/utils.js";
import { PriceProvider } from "../../../prices/provider.js";
import { Logger } from "pino";
import { Database } from "../../../database/index.js";
import { EventHandlerArgs } from "chainsauce";
import { Indexer } from "../.././indexer.js";
import {
  Project,
  PendingProjectRole,
  PendingRoundRole,
  Round,
} from "../../../database/schema.js";
import { parseAddress } from "../../../address.js";
import { PublicClient } from "viem";

const addressZero =
  "0x0000000000000000000000000000000000000000" as ChecksumAddress;
const addressOne =
  "0x0000000000000000000000000000000000000001" as ChecksumAddress;
const addressTwo =
  "0x0000000000000000000000000000000000000002" as ChecksumAddress;
const addressThree =
  "0x0000000000000000000000000000000000000003" as ChecksumAddress;
const addressFour =
  "0x0000000000000000000000000000000000000004" as ChecksumAddress;

const MOCK_PRICE_PROVIDER = new TestPriceProvider() as unknown as PriceProvider;

function MOCK_IPFS_GET<TReturn>(_arg: string) {
  return Promise.resolve({ some: "metadata" } as TReturn);
}

function MOCK_RPC_CLIENT() {
  return {
    getTransaction: vi
      .fn()
      .mockResolvedValue({ blockNumber: 1n, from: addressTwo }),
  } as unknown as PublicClient;
}

const MOCK_LOGGER = {
  debug: () => {},
  info: () => {},
  warn: () => {},
  error: () => {},
} as unknown as Logger;

const MOCK_DB = {
  query: vi.fn(),
} as unknown as Database;

const MOCK_READ_CONTRACT: EventHandlerArgs<Indexer>["readContract"] = vi.fn();
const MOCK_SUBSCRIBE_TO_CONTRACT: EventHandlerArgs<Indexer>["subscribeToContract"] =
  vi.fn();
const MOCK_UNSUBSCRIBE_FROM_CONTRACT: EventHandlerArgs<Indexer>["unsubscribeFromContract"] =
  vi.fn();

const DEFAULT_ARGS = {
  chainId: 1,
  event: {
    name: null,
    blockNumber: 1n,
    logIndex: 0,
    transactionHash: "0x" as Hex,
    address: addressOne,
    topic: "0x" as Hex,
    params: {},
  },
  subscribeToContract: MOCK_SUBSCRIBE_TO_CONTRACT,
  unsubscribeFromContract: MOCK_UNSUBSCRIBE_FROM_CONTRACT,
  readContract: MOCK_READ_CONTRACT,
  context: {
    priceProvider: MOCK_PRICE_PROVIDER,
    ipfsGet: MOCK_IPFS_GET,
    chainId: 1,
    logger: MOCK_LOGGER,
    db: MOCK_DB,
    rpcClient: MOCK_RPC_CLIENT(),
  },
};

describe("handleEvent", () => {
  beforeEach(() => {
    vi.resetAllMocks();
  });

  describe("ProfileCreated", () => {
    describe("without any pending project role", () => {
      test("should insert project", async () => {
        MOCK_DB.getPendingProjectRolesByRole = vi
          .fn()
          .mockResolvedValueOnce([]);

        const changesets = await handleEvent({
          ...DEFAULT_ARGS,
          event: {
            ...DEFAULT_ARGS.event,
            contractName: "AlloV2/Registry/V1",
            name: "ProfileCreated",
            params: {
              profileId: "0x0001",
              owner: addressTwo,
              nonce: 1n,
              name: "Project 1",
              metadata: {
                protocol: 1n,
                pointer: "CID-1",
              },
              anchor: addressThree,
            },
          },
          context: {
            ...DEFAULT_ARGS.context,
            rpcClient: MOCK_RPC_CLIENT(),
          },
        });

        expect(changesets).toHaveLength(2);

        expect(changesets[0]).toEqual({
          type: "InsertProject",
          project: {
            chainId: 1,
            name: "Project 1",
<<<<<<< HEAD
            createdByAddress: addressTwo,
=======
            nonce: 1n,
            anchorAddress: addressThree,
>>>>>>> 65e157af
            createdAtBlock: 1n,
            updatedAtBlock: 1n,
            id: "0x0001",
            metadata: {
              some: "metadata",
            },
            metadataCid: "CID-1",
            projectNumber: null,
            registryAddress: addressOne,
            tags: ["allo-v2"],
          },
        });

        expect(changesets[1]).toEqual({
          type: "InsertProjectRole",
          projectRole: {
            chainId: 1,
            projectId: "0x0001",
            address: addressTwo,
            role: "owner",
            createdAtBlock: 1n,
          },
        });
      });
    });

    describe("with two pending project roles", () => {
      test("should insert project", async () => {
        const pendingProjectRoles: PendingProjectRole[] = [
          {
            id: 1,
            chainId: 1,
            role: "0x0001",
            address: parseAddress(addressThree),
            createdAtBlock: 1n,
          },
          {
            id: 2,
            chainId: 1,
            role: "0x0001",
            address: parseAddress(addressFour),
            createdAtBlock: 1n,
          },
        ];
        MOCK_DB.getPendingProjectRolesByRole = vi
          .fn()
          .mockResolvedValueOnce(pendingProjectRoles);

        const changesets = await handleEvent({
          ...DEFAULT_ARGS,
          event: {
            ...DEFAULT_ARGS.event,
            contractName: "AlloV2/Registry/V1",
            name: "ProfileCreated",
            params: {
              profileId: "0x0001",
              owner: addressTwo,
              nonce: 1n,
              name: "Project 1",
              metadata: {
                protocol: 1n,
                pointer: "CID-1",
              },
              anchor: addressThree,
            },
          },
          context: {
            ...DEFAULT_ARGS.context,
            rpcClient: MOCK_RPC_CLIENT(),
          },
        });

        expect(changesets).toHaveLength(5);

        expect(changesets[0]).toEqual({
          type: "InsertProject",
          project: {
            chainId: 1,
            name: "Project 1",
<<<<<<< HEAD
            createdByAddress: addressTwo,
=======
            nonce: 1n,
            anchorAddress: addressThree,
>>>>>>> 65e157af
            createdAtBlock: 1n,
            updatedAtBlock: 1n,
            id: "0x0001",
            metadata: {
              some: "metadata",
            },
            metadataCid: "CID-1",
            projectNumber: null,
            registryAddress: addressOne,
            tags: ["allo-v2"],
          },
        });

        expect(changesets[1]).toEqual({
          type: "InsertProjectRole",
          projectRole: {
            chainId: 1,
            projectId: "0x0001",
            address: addressTwo,
            role: "owner",
            createdAtBlock: 1n,
          },
        });

        expect(changesets[2]).toEqual({
          type: "InsertProjectRole",
          projectRole: {
            chainId: 1,
            projectId: "0x0001",
            address: addressThree,
            role: "member",
            createdAtBlock: 1n,
          },
        });

        expect(changesets[3]).toEqual({
          type: "InsertProjectRole",
          projectRole: {
            chainId: 1,
            projectId: "0x0001",
            address: addressFour,
            role: "member",
            createdAtBlock: 1n,
          },
        });

        expect(changesets[4]).toEqual({
          type: "DeletePendingProjectRoles",
          ids: [1, 2],
        });
      });
    });
  });

  describe("ProfileNameUpdated", () => {
    test("should update project's name", async () => {
      const changesets = await handleEvent({
        ...DEFAULT_ARGS,
        event: {
          ...DEFAULT_ARGS.event,
          contractName: "AlloV2/Registry/V1",
          name: "ProfileNameUpdated",
          params: {
            profileId: "0x0001",
            name: "New Name",
            anchor: addressZero,
          },
        },
      });

      expect(changesets).toHaveLength(1);
      expect(changesets[0]).toEqual({
        type: "UpdateProject",
        chainId: 1,
        projectId: "0x0001",
        project: {
          name: "New Name",
        },
      });
    });
  });

  describe("ProfileMetadataUpdated", () => {
    test("should fetch and update metadata", async () => {
      const changesets = await handleEvent({
        ...DEFAULT_ARGS,
        event: {
          ...DEFAULT_ARGS.event,
          contractName: "AlloV2/Registry/V1",
          name: "ProfileMetadataUpdated",
          params: {
            profileId: "0x0001",
            metadata: {
              pointer: "CID-1",
              protocol: 0n,
            },
          },
        },
      });

      expect(changesets).toHaveLength(1);
      expect(changesets[0]).toEqual({
        type: "UpdateProject",
        chainId: 1,
        projectId: "0x0001",
        project: {
          metadataCid: "CID-1",
          metadata: { some: "metadata" },
        },
      });
    });
  });

  describe("ProfileOwnerUpdated", () => {
    test("should update the project's owner", async () => {
      const changesets = await handleEvent({
        ...DEFAULT_ARGS,
        event: {
          ...DEFAULT_ARGS.event,
          contractName: "AlloV2/Registry/V1",
          name: "ProfileOwnerUpdated",
          params: {
            profileId: "0x0001",
            owner: addressFour,
          },
        },
      });

      expect(changesets).toHaveLength(2);

      expect(changesets[0]).toEqual({
        type: "DeleteAllProjectRolesByRole",
        projectRole: {
          chainId: 1,
          projectId: "0x0001",
          role: "owner",
        },
      });

      expect(changesets[1]).toEqual({
        type: "InsertProjectRole",
        projectRole: {
          chainId: 1,
          projectId: "0x0001",
          address: addressFour,
          role: "owner",
          createdAtBlock: 1n,
        },
      });
    });
  });

  describe("Registry: RoleGranted", () => {
    describe("existing project", () => {
      test("should add a new member project role", async () => {
        const project: Project = {
          id: "0x0001",
          name: "",
          tags: ["allo-v2"],
          chainId: 1,
          nonce: 1n,
          anchorAddress: parseAddress(addressZero),
          metadata: null,
          metadataCid: null,
          registryAddress: parseAddress(addressZero),
          projectNumber: null,
          createdByAddress: parseAddress(addressTwo),
          createdAtBlock: 1n,
          updatedAtBlock: 1n,
        };
        MOCK_DB.getProjectById = vi.fn().mockResolvedValueOnce(project);

        const changesets = await handleEvent({
          ...DEFAULT_ARGS,
          event: {
            ...DEFAULT_ARGS.event,
            contractName: "AlloV2/Registry/V1",
            name: "RoleGranted",
            params: {
              role: "0x0001",
              account: addressTwo,
              sender: addressThree,
            },
          },
        });

        expect(changesets).toHaveLength(1);
        expect(changesets[0]).toEqual({
          type: "InsertProjectRole",
          projectRole: {
            chainId: 1,
            projectId: "0x0001",
            address: addressTwo,
            role: "member",
            createdAtBlock: 1n,
          },
        });
      });
    });

    describe("non existing project", () => {
      test("should add a new pending member role", async () => {
        MOCK_DB.getProjectById = vi.fn().mockResolvedValueOnce(null);

        const changesets = await handleEvent({
          ...DEFAULT_ARGS,
          event: {
            ...DEFAULT_ARGS.event,
            contractName: "AlloV2/Registry/V1",
            name: "RoleGranted",
            params: {
              role: "0x0001",
              account: addressTwo,
              sender: addressThree,
            },
          },
        });

        expect(changesets).toHaveLength(1);
        expect(changesets[0]).toEqual({
          type: "InsertPendingProjectRole",
          pendingProjectRole: {
            chainId: 1,
            role: "0x0001",
            address: addressTwo,
            createdAtBlock: 1n,
          },
        });
      });
    });
  });

  describe("Registry: RoleRevoked", () => {
    test("should remove member project role", async () => {
      const project: Project = {
        id: "0x0001",
        name: "",
        tags: ["allo-v2"],
        chainId: 1,
        nonce: 1n,
        anchorAddress: parseAddress(addressThree),
        metadata: null,
        metadataCid: null,
        registryAddress: parseAddress(addressZero),
        projectNumber: null,
        createdByAddress: parseAddress(addressTwo),
        createdAtBlock: 1n,
        updatedAtBlock: 1n,
      };
      MOCK_DB.getProjectById = vi.fn().mockResolvedValueOnce(project);

      const changesets = await handleEvent({
        ...DEFAULT_ARGS,
        event: {
          ...DEFAULT_ARGS.event,
          contractName: "AlloV2/Registry/V1",
          name: "RoleRevoked",
          params: {
            role: "0x0001",
            account: addressTwo,
            sender: addressThree,
          },
        },
      });

      expect(changesets).toHaveLength(1);
      expect(changesets[0]).toEqual({
        type: "DeleteAllProjectRolesByRoleAndAddress",
        projectRole: {
          chainId: 1,
          projectId: "0x0001",
          address: addressTwo,
          role: "member",
        },
      });
    });
  });

  describe("PoolCreated", () => {
    test("should insert a new round and convert pending roles", async () => {
      const pendingAdminRoundRoles: PendingRoundRole[] = [
        {
          id: 99,
          chainId: 1,
          role: "0xd866368887d58dbdd097c420fb7ec3bf9a28071e2c715e21155ba472632c67b1",
          address: parseAddress(addressTwo),
          createdAtBlock: 1n,
        },
      ];

      const pendingManagerRoundRoles: PendingRoundRole[] = [
        {
          id: 100,
          chainId: 1,
          role: "0x0000000000000000000000000000000000000000000000000000000000000001",
          address: parseAddress(addressThree),
          createdAtBlock: 1n,
        },
        {
          id: 101,
          chainId: 1,
          role: "0x0000000000000000000000000000000000000000000000000000000000000001",
          address: parseAddress(addressFour),
          createdAtBlock: 1n,
        },
      ];

      MOCK_DB.getPendingRoundRolesByRole = vi
        .fn()
        .mockImplementation((_chainId, role) => {
          switch (role) {
            case "0xd866368887d58dbdd097c420fb7ec3bf9a28071e2c715e21155ba472632c67b1":
              return pendingAdminRoundRoles;
            case "0x0000000000000000000000000000000000000000000000000000000000000001":
              return pendingManagerRoundRoles;
            default:
              return [];
          }
        });

      const changesets = await handleEvent({
        ...DEFAULT_ARGS,
        readContract: vi.fn().mockImplementation(({ functionName }) => {
          switch (functionName) {
            case "getStrategyId":
              return "0x6f9291df02b2664139cec5703c124e4ebce32879c74b6297faa1468aa5ff9ebf";
            case "roundMetaPtr":
              return [0, "test-cid"];
            case "applicationMetaPtr":
              return [0, "test-cid"];
            case "token":
              return addressZero;
            default:
              return undefined;
          }
        }),
        context: {
          ...DEFAULT_ARGS.context,
          ipfsGet: <T>(_arg: string) => {
            return Promise.resolve({
              round: { roundMetadata: "round metadata" },
              application: { applicationMetadata: "application metadata" },
            } as T);
          },
          rpcClient: MOCK_RPC_CLIENT(),
        },
        event: {
          ...DEFAULT_ARGS.event,
          address: addressOne,
          contractName: "AlloV2/Allo/V1",
          name: "PoolCreated",
          params: {
            poolId: 1n,
            profileId: "0x0002",
            strategy: addressTwo,
            token: addressZero,
            amount: 10n,
            metadata: {
              protocol: 1n,
              pointer: "test-cid",
            },
          },
        },
      });

      expect(changesets).toHaveLength(6);

      expect(changesets[0]).toEqual({
        type: "InsertRound",
        round: {
          chainId: 1,
          id: "1",
          tags: ["allo-v2"],
          totalDonationsCount: 0,
          totalAmountDonatedInUsd: 0,
          uniqueDonorsCount: 0,
          matchTokenAddress: "0x0000000000000000000000000000000000000000",
          matchAmount: 10n,
          matchAmountInUsd: 0,
          applicationMetadataCid: "test-cid",
          applicationMetadata: { applicationMetadata: "application metadata" },
          roundMetadataCid: "test-cid",
          roundMetadata: { roundMetadata: "round metadata" },
          applicationsStartTime: null,
          applicationsEndTime: null,
          donationsStartTime: null,
          donationsEndTime: null,
          managerRole:
            "0x0000000000000000000000000000000000000000000000000000000000000001",
          adminRole:
            "0xd866368887d58dbdd097c420fb7ec3bf9a28071e2c715e21155ba472632c67b1",
          createdByAddress: parseAddress(addressTwo),
          createdAtBlock: 1n,
          updatedAtBlock: 1n,
          strategyAddress: parseAddress(addressTwo),
          strategyId:
            "0x6f9291df02b2664139cec5703c124e4ebce32879c74b6297faa1468aa5ff9ebf",
          strategyName:
            "allov2.DonationVotingMerkleDistributionDirectTransferStrategy",
          projectId: "0x0002",
        },
      });

      expect(changesets[1]).toEqual({
        type: "InsertRoundRole",
        roundRole: {
          chainId: 1,
          roundId: "1",
          address: addressTwo,
          role: "admin",
          createdAtBlock: 1n,
        },
      });

      expect(changesets[2]).toEqual({
        type: "DeletePendingRoundRoles",
        ids: [99],
      });

      expect(changesets[3]).toEqual({
        type: "InsertRoundRole",
        roundRole: {
          chainId: 1,
          roundId: "1",
          address: addressThree,
          role: "manager",
          createdAtBlock: 1n,
        },
      });

      expect(changesets[4]).toEqual({
        type: "InsertRoundRole",
        roundRole: {
          chainId: 1,
          roundId: "1",
          address: addressFour,
          role: "manager",
          createdAtBlock: 1n,
        },
      });

      expect(changesets[5]).toEqual({
        type: "DeletePendingRoundRoles",
        ids: [100, 101],
      });
    });
  });

  describe("Pool: RoleGranted", () => {
    describe("when round doesn't exist yet", () => {
      test("should create a round pending role", async () => {
        MOCK_DB.getRoundByRole = vi.fn().mockResolvedValue(null);

        const changesets = await handleEvent({
          ...DEFAULT_ARGS,
          event: {
            ...DEFAULT_ARGS.event,
            contractName: "AlloV2/Allo/V1",
            name: "RoleGranted",
            params: {
              role: "0x01",
              account: addressTwo,
              sender: addressThree,
            },
          },
        });

        expect(changesets).toHaveLength(1);
        expect(changesets[0]).toEqual({
          type: "InsertPendingRoundRole",
          pendingRoundRole: {
            chainId: 1,
            role: "0x01",
            address: addressTwo,
            createdAtBlock: 1n,
          },
        });
      });
    });

    describe("when round already exists", () => {
      const round: Round = {
        id: "0x01",
        chainId: 1,
        matchAmount: 0n,
        matchTokenAddress: parseAddress(addressZero),
        matchAmountInUsd: 0,
        applicationMetadataCid: "",
        applicationMetadata: null,
        roundMetadataCid: "",
        roundMetadata: {},
        applicationsStartTime: new Date(),
        applicationsEndTime: new Date(),
        donationsStartTime: new Date(),
        donationsEndTime: new Date(),
        createdByAddress: parseAddress(addressTwo),
        createdAtBlock: 1n,
        updatedAtBlock: 1n,
        totalAmountDonatedInUsd: 0,
        totalDonationsCount: 0,
        uniqueDonorsCount: 0,
        managerRole: "0x01",
        adminRole: "0x9999",
        tags: [],
        strategyAddress: parseAddress(addressZero),
        strategyId: "",
        strategyName: "",
        projectId: addressZero,
      };

      test("should create a round manager role", async () => {
        MOCK_DB.getRoundByRole = vi
          .fn()
          .mockImplementation((_chainId, roleName, _roleValue) => {
            if (roleName === "manager") {
              return round;
            }

            return null;
          });

        const changesets = await handleEvent({
          ...DEFAULT_ARGS,
          event: {
            ...DEFAULT_ARGS.event,
            contractName: "AlloV2/Allo/V1",
            name: "RoleGranted",
            params: {
              role: "0x01",
              account: addressTwo,
              sender: addressThree,
            },
          },
        });

        expect(changesets).toHaveLength(1);
        expect(changesets[0]).toEqual({
          type: "InsertRoundRole",
          roundRole: {
            chainId: 1,
            roundId: "0x01",
            address: addressTwo,
            role: "manager",
            createdAtBlock: 1n,
          },
        });
      });

      test("should create a round admin role", async () => {
        MOCK_DB.getRoundByRole = vi
          .fn()
          .mockImplementation((_chainId, roleName, _roleValue) => {
            if (roleName === "admin") {
              return round;
            }

            return null;
          });

        const changesets = await handleEvent({
          ...DEFAULT_ARGS,
          event: {
            ...DEFAULT_ARGS.event,
            contractName: "AlloV2/Allo/V1",
            name: "RoleGranted",
            params: {
              role: "0x01",
              account: addressTwo,
              sender: addressThree,
            },
          },
        });

        expect(changesets).toHaveLength(1);
        expect(changesets[0]).toEqual({
          type: "InsertRoundRole",
          roundRole: {
            chainId: 1,
            roundId: "0x01",
            address: addressTwo,
            role: "admin",
            createdAtBlock: 1n,
          },
        });
      });
    });
  });

  describe("Pool: RoleRevoked", () => {
    describe("when a round with the revoked role doesn't exist", () => {
      test("should return an empty changeset", async () => {
        MOCK_DB.getRoundByRole = vi.fn().mockResolvedValue(null);

        const changesets = await handleEvent({
          ...DEFAULT_ARGS,
          event: {
            ...DEFAULT_ARGS.event,
            contractName: "AlloV2/Allo/V1",
            name: "RoleRevoked",
            params: {
              role: "0x01",
              account: addressTwo,
              sender: addressThree,
            },
          },
        });

        expect(changesets).toHaveLength(0);
      });
    });

    describe("when round already exists", () => {
      const round: Round = {
        id: "0x01",
        chainId: 1,
        matchAmount: 0n,
        matchTokenAddress: parseAddress(addressZero),
        matchAmountInUsd: 0,
        applicationMetadataCid: "",
        applicationMetadata: null,
        roundMetadataCid: "",
        roundMetadata: {},
        applicationsStartTime: new Date(),
        applicationsEndTime: new Date(),
        donationsStartTime: new Date(),
        donationsEndTime: new Date(),
        createdByAddress: parseAddress(addressTwo),
        createdAtBlock: 1n,
        updatedAtBlock: 1n,
        totalAmountDonatedInUsd: 0,
        totalDonationsCount: 0,
        uniqueDonorsCount: 0,
        managerRole: "0x01",
        adminRole: "0x9999",
        tags: [],
        strategyAddress: parseAddress(addressZero),
        strategyId: "",
        strategyName: "",
        projectId: addressZero,
      };

      test("should delete a round manager role", async () => {
        MOCK_DB.getRoundByRole = vi
          .fn()
          .mockImplementation((_chainId, roleName, _roleValue) => {
            if (roleName === "manager") {
              return round;
            }

            return null;
          });

        const changesets = await handleEvent({
          ...DEFAULT_ARGS,
          event: {
            ...DEFAULT_ARGS.event,
            contractName: "AlloV2/Allo/V1",
            name: "RoleRevoked",
            params: {
              role: "0x01",
              account: addressTwo,
              sender: addressThree,
            },
          },
        });

        expect(changesets).toHaveLength(1);
        expect(changesets[0]).toEqual({
          type: "DeleteAllRoundRolesByRoleAndAddress",
          roundRole: {
            chainId: 1,
            roundId: "0x01",
            role: "manager",
            address: addressTwo,
          },
        });
      });

      test("should delete a round admin role", async () => {
        MOCK_DB.getRoundByRole = vi
          .fn()
          .mockImplementation((_chainId, roleName, _roleValue) => {
            if (roleName === "admin") {
              return round;
            }

            return null;
          });

        const changesets = await handleEvent({
          ...DEFAULT_ARGS,
          event: {
            ...DEFAULT_ARGS.event,
            contractName: "AlloV2/Allo/V1",
            name: "RoleRevoked",
            params: {
              role: "0x01",
              account: addressTwo,
              sender: addressThree,
            },
          },
        });

        expect(changesets).toHaveLength(1);
        expect(changesets[0]).toEqual({
          type: "DeleteAllRoundRolesByRoleAndAddress",
          roundRole: {
            chainId: 1,
            roundId: "0x01",
            role: "admin",
            address: addressTwo,
          },
        });
      });
    });
  });
});<|MERGE_RESOLUTION|>--- conflicted
+++ resolved
@@ -125,12 +125,9 @@
           project: {
             chainId: 1,
             name: "Project 1",
-<<<<<<< HEAD
-            createdByAddress: addressTwo,
-=======
             nonce: 1n,
             anchorAddress: addressThree,
->>>>>>> 65e157af
+            createdByAddress: addressTwo,
             createdAtBlock: 1n,
             updatedAtBlock: 1n,
             id: "0x0001",
@@ -210,12 +207,9 @@
           project: {
             chainId: 1,
             name: "Project 1",
-<<<<<<< HEAD
-            createdByAddress: addressTwo,
-=======
             nonce: 1n,
             anchorAddress: addressThree,
->>>>>>> 65e157af
+            createdByAddress: addressTwo,
             createdAtBlock: 1n,
             updatedAtBlock: 1n,
             id: "0x0001",
