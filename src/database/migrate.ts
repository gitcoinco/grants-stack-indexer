--- conflicted
+++ resolved
@@ -41,13 +41,11 @@
     // POOL_ADMIN_ROLE = keccak256(abi.encodePacked(poolId, "admin"));
     .addColumn("adminRole", "text")
 
-<<<<<<< HEAD
     .addColumn("strategyAddress", "text")
     .addColumn("strategyId", "text")
     .addColumn("strategyName", "text")
 
-=======
->>>>>>> a2899825
+
     // aggregates
 
     .addColumn("totalAmountDonatedInUSD", "real")
