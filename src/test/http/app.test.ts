--- conflicted
+++ resolved
@@ -294,50 +294,29 @@
             capOverflow: "0",
             chainId: 1,
             contributionsCount: "8",
-<<<<<<< HEAD
-            difference: "717",
-            differenceInUSD: 0,
-            matched: "2877",
-            matchedUSD: 0,
-            matchedWithoutCap: "2877",
-=======
             difference: "-2159",
             differenceInUSD: 0,
             matched: "1",
             matchedUSD: 0,
             matchedWithoutCap: "1",
->>>>>>> cdb1d166
             payoutAddress: "grant-address-2",
             projectId: "project-id-2",
             recipient: "grant-address-2",
             roundId: "0x1234",
-<<<<<<< HEAD
-            sumOfSqrt: "70790",
-            sumOfSqrtRemainder: "95900",
-            totalReceived: "5000001000",
-=======
             sumOfSqrt: "80",
+            sumOfSqrtRemainder: "0",
             totalReceived: "1000",
->>>>>>> cdb1d166
           },
           {
             applicationId: "application-id-3",
             capOverflow: "0",
             chainId: 1,
             contributionsCount: "8",
-<<<<<<< HEAD
-            difference: "641",
-            differenceInUSD: 0,
-            matched: "7121",
-            matchedUSD: 0,
-            matchedWithoutCap: "7121",
-=======
             difference: "3516",
             differenceInUSD: 0,
             matched: "9996",
             matchedUSD: 0,
             matchedWithoutCap: "9996",
->>>>>>> cdb1d166
             payoutAddress: "grant-address-3",
             projectId: "project-id-3",
             recipient: "grant-address-3",
