--- conflicted
+++ resolved
@@ -7,7 +7,7 @@
 import { AugmentedResult, DataProvider } from "../../calculator/index.js";
 import { PriceProvider } from "../../prices/provider.js";
 import { pino } from "pino";
-import { PotentialVote } from "../../calculator/estimate.js";
+import { PotentialVote } from "../../calculator/calculateMatchingEstimates.js";
 import { Chain } from "../../config.js";
 import { constants } from "ethers";
 import {
@@ -34,17 +34,7 @@
   },
 ] as Chain[];
 
-<<<<<<< HEAD
 const DUMMY_LOGGER = pino({ level: "silent" });
-=======
-const DUMMY_LOGGER = {
-  debug: () => {},
-  info: () => {},
-  warn: () => {},
-  error: () => {},
-  child: () => {},
-} as unknown as Logger;
->>>>>>> f3b380ee
 
 describe("server", () => {
   describe("/status", () => {
