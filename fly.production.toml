--- conflicted
+++ resolved
@@ -19,11 +19,7 @@
 [env]
   DEPLOYMENT_ENVIRONMENT = 'production'
   ENABLE_RESOURCE_MONITOR = 'true'
-<<<<<<< HEAD
-  INDEXED_CHAINS = 'mainnet,optimism,fantom,pgn-testnet,pgn-mainnet,arbitrum,arbitrum-goerli,polygon-mumbai,polygon,goerli,sepolia,avalanche,avalanche-fuji'
-=======
   INDEXED_CHAINS = 'all'
->>>>>>> f45d5070
   LOG_LEVEL = 'debug'
   NODE_OPTIONS = '--max-old-space-size=4096'
   PORT = '8080'
