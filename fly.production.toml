app = "indexer-production"
primary_region = "den"
kill_signal = "SIGINT"
kill_timeout = 5

[experimental]
  auto_rollback = true

[env]
  PORT = "8080"
  DEPLOYMENT_ENVIRONMENT = "production"
  LOG_LEVEL = "debug"
  STORAGE_DIR = "/mnt/indexer"
<<<<<<< HEAD
  INDEXED_CHAINS = "mainnet,optimism,fantom,pgn-testnet,pgn-mainnet,arbitrum,arbitrum-goerli,polygon-mumbai,polygon"
  ENABLE_RESOURCE_MONITOR = "true"
=======
  INDEXED_CHAINS = "mainnet,optimism,fantom,pgn-mainnet,arbitrum,arbitrum-goerli,polygon-mumbai,polygon"
  NODE_OPTIONS="--max-old-space-size=7168"
>>>>>>> d8bae621
  # BUILD_TAG = # set in deploy github action

[processes]
  web = "npm start"

[mounts]
  source="indexer_production"
  destination="/mnt/indexer"

[[services]]
  protocol = "tcp"
  internal_port = 8080
  processes = ["web"]

  [[services.ports]]
    port = 80
    handlers = ["http"]
    force_https = true

  [[services.ports]]
    port = 443
    handlers = ["tls", "http"]

  [services.concurrency]
    type = "connections"
    hard_limit = 60
    soft_limit = 20

  [[services.tcp_checks]]
    interval = "30s"
    timeout = "10s"
    grace_period = "1m"

  [[services.http_checks]]
    interval = "60s"
    grace_period = "1m"
    timeout = "5s"
    method = "get"
    path = "/api/v1/status"
    protocol = "http"<|MERGE_RESOLUTION|>--- conflicted
+++ resolved
@@ -11,13 +11,9 @@
   DEPLOYMENT_ENVIRONMENT = "production"
   LOG_LEVEL = "debug"
   STORAGE_DIR = "/mnt/indexer"
-<<<<<<< HEAD
   INDEXED_CHAINS = "mainnet,optimism,fantom,pgn-testnet,pgn-mainnet,arbitrum,arbitrum-goerli,polygon-mumbai,polygon"
   ENABLE_RESOURCE_MONITOR = "true"
-=======
-  INDEXED_CHAINS = "mainnet,optimism,fantom,pgn-mainnet,arbitrum,arbitrum-goerli,polygon-mumbai,polygon"
   NODE_OPTIONS="--max-old-space-size=7168"
->>>>>>> d8bae621
   # BUILD_TAG = # set in deploy github action
 
 [processes]
